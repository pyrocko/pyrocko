--- conflicted
+++ resolved
@@ -30,12 +30,8 @@
     - if [[ "$TRAVIS_OS_NAME" == "osx" ]]; then brew unlink libyaml; fi
     - if [[ "$TRAVIS_OS_NAME" == "osx" ]]; then brew install gcc libyaml; fi
     - if [[ "$TRAVIS_OS_NAME" == "osx" ]]; then pip install matplotlib; fi
-<<<<<<< HEAD
+    - if [[ "$TRAVIS_OS_NAME" == "osx" ]]; then xcode-select --install || true ; fi
     - pip install progressbar setuptools flake8 pyyaml coveralls jinja2
-=======
-    - if [[ "$TRAVIS_OS_NAME" == "osx" ]]; then xcode-select --install || true ; fi
-    - pip install progressbar setuptools flake8 pyyaml coveralls
->>>>>>> 3f7bfb54
     - easy_install pyavl
     - git clone https://github.com/pyrocko/fomosto-qseis
     - cd fomosto-qseis; autoreconf -i; ./configure; make; export PATH=$PATH:`pwd`/src; cd ..
