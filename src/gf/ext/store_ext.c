#define NPY_NO_DEPRECATED_API 7

#define GF_STORE_HEADER_SIZE (8+4)

/* security limit for length of traces, shifts and offsets (samples) */
#define SLIMIT 1000000

#define SQR(a)  ( (a) * (a) )

#define EARTHRADIUS 6371000.0
#define EARTH_OBLATENESS 1./298.257223563
#define EARTHRADIUS_EQ 6378140.0
#define NPY_GFDTYPE NPY_FLOAT32

#define inlimits(i) (-SLIMIT <= (i) && (i) <= SLIMIT)
#define inposlimits(i) (0 <= (i) && (i) <= SLIMIT)

#include "Python.h"

#include "numpy/arrayobject.h"
#include <sys/types.h>
#include <sys/stat.h>
#include <sys/mman.h>
#include <unistd.h>
#include <stdio.h>
#include <stdlib.h>
#if defined(_OPENMP)
    #include <omp.h>
#endif


#if defined(__linux__)
  #include <endian.h>
#elif defined (__APPLE__)
  #include <libkern/OSByteOrder.h>
  #define be32toh(x) OSSwapBigToHostInt32(x)
  #define le32toh(x) OSSwapLittleToHostInt32(x)
  #define be64toh(x) OSSwapBigToHostInt64(x)
  #define le64toh(x) OSSwapLittleToHostInt64(x)
#endif


#ifdef LUT
  #include "lut.h"

  #define D2R (32768.0 / 360.0)
  #define R2D (1.0 / D2R)
  #define Q15 (1.0/(double)((1<<15)-1))

  double sin(double x) {
      return sin1(x) * Q15;
  }
  double cos(double x) {
      return cos1(x) * Q15;
  }
#else
  #define D2R (M_PI / 180.)
#endif
#define R2D (1.0 / D2R)


struct module_state {
    PyObject *error;
};

#if PY_MAJOR_VERSION >= 3
#define GETSTATE(m) ((struct module_state*)PyModule_GetState(m))
#else
#define GETSTATE(m) (&_state); (void) m;
static struct module_state _state;
#endif

typedef npy_float32 gf_dtype;
typedef npy_float32 float32_t;
typedef npy_float64 float64_t;

#if (PY_VERSION_HEX >= 0x02070000)
  #define HAVE_CAPSULE
#endif

#define GF_STORE_IS_LITTLE_ENDIAN

#ifdef GF_STORE_IS_LITTLE_ENDIAN
  #define xe64toh le64toh
  #define xe32toh le32toh
#endif

#ifdef GF_STORE_IS_BIG_ENDIAN
  #define xe64toh be64toh
  #define xe32toh be32toh
#endif

/*#define fe32toh_void(x) \
   ({ int32_t _i; \
      _i = xe32toh(*((int32_t*)&(x))); \
      *((gf_dtype*)&_i); })*/

gf_dtype fe32toh(const gf_dtype x) {
    int32_t x1, x2;
    gf_dtype r;
    memcpy(&x1, &x, 4);
    x2 = xe32toh(x1);
    memcpy(&r, &x2, 4);
    return r;
}

#define max(a,b) \
   ({ __typeof__ (a) _a = (a); \
      __typeof__ (b) _b = (b); \
     _a > _b ? _a : _b; })

#define min(a,b) \
   ({ __typeof__ (a) _a = (a); \
      __typeof__ (b) _b = (b); \
     _a < _b ? _a : _b; })

typedef enum {
    SUCCESS = 0,
    INVALID_RECORD,
    EMPTY_RECORD,
    BAD_RECORD,
    ALLOC_FAILED,
    BAD_REQUEST,
    BAD_DATA_OFFSET,
    READ_DATA_FAILED,
    SEEK_INDEX_FAILED,
    READ_INDEX_FAILED,
    FSTAT_TRACES_FAILED,
    BAD_STORE,
    MMAP_INDEX_FAILED,
    MMAP_TRACES_FAILED,
    INDEX_OUT_OF_BOUNDS,
    NTARGETS_OUT_OF_BOUNDS,
} store_error_t;

const char* store_error_names[] = {
    "SUCCESS",
    "INVALID_RECORD",
    "EMPTY_RECORD",
    "BAD_RECORD",
    "ALLOC_FAILED",
    "BAD_REQUEST",
    "BAD_DATA_OFFSET",
    "READ_DATA_FAILED",
    "SEEK_INDEX_FAILED",
    "READ_INDEX_FAILED",
    "FSTAT_TRACES_FAILED",
    "BAD_STORE",
    "MMAP_INDEX_FAILED",
    "MMAP_TRACES_FAILED",
    "INDEX_OUT_OF_BOUNDS",
    "NTARGETS_OUT_OF_BOUNDS",
};

#define NDIMS_CONTINUOUS_MAX 4

typedef struct {
    float64_t mins[NDIMS_CONTINUOUS_MAX];
    float64_t maxs[NDIMS_CONTINUOUS_MAX];
    float64_t deltas[NDIMS_CONTINUOUS_MAX];
    uint64_t ns[NDIMS_CONTINUOUS_MAX];
    uint64_t ng;
} mapping_t;

/* mapping scheme defs */

#define VICINITY_NIP_MAX 8

typedef enum {
    TYPE_A = 0,
    TYPE_B,
    TYPE_C,
} mapping_scheme_id;

typedef enum {
    NEAREST_NEIGHBOR = 0,
    MULTILINEAR,
    UNDEFINED_INTERPOLATION_SCHEME,
} interpolation_scheme_id;

const char* interpolation_scheme_names[] = {
    "nearest_neighbor",
    "multilinear",
    NULL,
};

typedef store_error_t (*irecord_function_t)(const mapping_t*, const float64_t*, const float64_t*, uint64_t*);
typedef store_error_t (*vicinity_function_t)(const mapping_t*, const float64_t*, const float64_t*, uint64_t*, float64_t*);

static store_error_t irecord_function_type_a(const mapping_t*, const float64_t*, const float64_t*, uint64_t*);
static store_error_t vicinity_function_type_a(const mapping_t*, const float64_t*, const float64_t*, uint64_t*, float64_t*);

static store_error_t irecord_function_type_b(const mapping_t*, const float64_t*, const float64_t*, uint64_t*);
static store_error_t vicinity_function_type_b(const mapping_t*, const float64_t*, const float64_t*, uint64_t*, float64_t*);

typedef struct {
    const char *name;
    const size_t vicinity_nip;
    const size_t ndims_continuous;
    const irecord_function_t irecord;
    const vicinity_function_t vicinity;
} mapping_scheme_t;


const mapping_scheme_t mapping_schemes[] = {
    {"type_a", 4, 2, irecord_function_type_a, vicinity_function_type_a},
    {"type_b", 8, 3, irecord_function_type_b, vicinity_function_type_b},
    {NULL, 0, 0, NULL, NULL},
};

/* store record defs */

#define REC_EMPTY 0
#define REC_ZERO 1
#define REC_SHORT 2

typedef struct {
    uint64_t data_offset;
    int32_t itmin;
    int32_t nsamples;
    gf_dtype begin_value;
    gf_dtype end_value;
} record_t;

typedef struct {
    int f_index;
    int f_data;
    uint64_t nrecords;
    uint64_t data_size;
    float32_t deltat;
    record_t *records;
    gf_dtype *data;
    gf_dtype **memdata;
    const mapping_scheme_t *mapping_scheme;
    mapping_t *mapping;
} store_t;

typedef struct {
    int is_zero;
    int32_t itmin;
    int32_t nsamples;
    gf_dtype begin_value;
    gf_dtype end_value;
    gf_dtype *data;
} trace_t;

/* result trace sheme defs */

#define RESULT_INIT_CAPACITY 1024

typedef struct {
    int is_zero;
    int32_t icomponent;
    int32_t itmin;
    int32_t itmin_want;
    int32_t itmax;
    int32_t nsamples;
    int32_t nsamples_want;
    int32_t ncapacity;
    int32_t buf_pos;
    int32_t empty;
    gf_dtype begin_value;
    gf_dtype end_value;
    gf_dtype *data;
    gf_dtype *buffer;
} result_trace_t;

/* component scheme defs */

#define NCOMPONENTS_MAX 3

typedef enum {
    ELASTIC2 = 0,
    ELASTIC5,
    ELASTIC8,
    ELASTIC10,
    /*POROELASTIC10,*/
} component_scheme_id;

typedef void (*make_weights_function_t)(const float64_t*, const float64_t*, const float64_t*, float64_t*);
static void make_weights_elastic2(const float64_t*, const float64_t*, const float64_t*, float64_t*);
static void make_weights_elastic5(const float64_t*, const float64_t*, const float64_t*, float64_t*);
static void make_weights_elastic8(const float64_t*, const float64_t*, const float64_t*, float64_t*);
static void make_weights_elastic10(const float64_t*, const float64_t*, const float64_t*, float64_t*);
/*static void make_weights_poroelastic10(const float64_t*, const float64_t*, const float64_t*, float64_t*);*/

typedef struct {
    const char *name;
    const size_t nsource_terms;
    const size_t ncomponents;
    const size_t nsummands_max;
    const size_t *nsummands;
    const uint64_t **igs;
    const make_weights_function_t make_weights;
} component_scheme_t;

const size_t nsummands_elastic2[] = {1, 1, 1};
static const uint64_t igs_elastic2_0[] = {0};
static const uint64_t igs_elastic2_1[] = {0};
static const uint64_t igs_elastic2_2[] = {1};
static const uint64_t *igs_elastic2[] = {igs_elastic2_0, igs_elastic2_1, igs_elastic2_2};

const size_t nsummands_elastic5[] = {3, 3, 2};
static const uint64_t igs_elastic5_0[] = {0, 1, 2};
static const uint64_t igs_elastic5_1[] = {0, 1, 2};
static const uint64_t igs_elastic5_2[] = {3, 4};
static const uint64_t *igs_elastic5[] = {igs_elastic5_0, igs_elastic5_1, igs_elastic5_2};

const size_t nsummands_elastic8[] = {5, 5, 3};
static const uint64_t igs_elastic8_0[] = {0, 1, 2, 3, 4};
static const uint64_t igs_elastic8_1[] = {0, 1, 2, 3, 4};
static const uint64_t igs_elastic8_2[] = {5, 6, 7};
static const uint64_t *igs_elastic8[] = {igs_elastic8_0, igs_elastic8_1, igs_elastic8_2};

const size_t nsummands_elastic10[] = {6, 6, 4};
static const uint64_t igs_elastic10_0[] = {0, 1, 2, 8, 3, 4};
static const uint64_t igs_elastic10_1[] = {0, 1, 2, 8, 3, 4};
static const uint64_t igs_elastic10_2[] = {5, 6, 7, 9};
static const uint64_t *igs_elastic10[] = {igs_elastic10_0, igs_elastic10_1, igs_elastic10_2};

const component_scheme_t component_schemes[] = {
    {"elastic2", 1, 3, 1, nsummands_elastic2, igs_elastic2, make_weights_elastic2},
    {"elastic5", 3, 3, 3, nsummands_elastic5, igs_elastic5, make_weights_elastic5},
    {"elastic8", 6, 3, 5, nsummands_elastic8, igs_elastic8, make_weights_elastic8},
    {"elastic10", 6, 3, 6, nsummands_elastic10, igs_elastic10, make_weights_elastic10},
    /* {"poroelastic10", 1, 9, nsummands_poroelastic10, igs_poroelastic10, make_weights_poroelastic10}, */
    {NULL, 0, 0, 0, NULL, NULL, NULL},
};

const component_scheme_t *get_component_scheme(char *name) {
    const component_scheme_t *s;
    s = component_schemes;
    while (s->name != NULL) {
        if (0 == strcmp(s->name, name)) {
            return s;
        }
        s++;
    }
    return NULL;
}

const mapping_scheme_t *get_mapping_scheme(char *name) {
    const mapping_scheme_t *s;
    s = mapping_schemes;
    while (s->name != NULL) {
        if (0 == strcmp(s->name, name)) {
            return s;
        }
        s++;
    }
    return NULL;
}

interpolation_scheme_id get_interpolation_scheme_id(char *name) {
    const char **s;
    s = interpolation_scheme_names;
    interpolation_scheme_id i;
    i = 0;
    while (s != NULL) {
        if (0 == strcmp(*s, name)) {
            return i;
        }
        i++;
        s++;
    }
    return UNDEFINED_INTERPOLATION_SCHEME;
}

int good_array(PyObject* o, int typenum_want, npy_intp size_want, int ndim_want, npy_intp* shape_want) {
    int i;

    if (!PyArray_Check(o)) {
        PyErr_SetString(PyExc_AttributeError, "not a NumPy array" );
        return 0;
    }

    if (PyArray_TYPE((PyArrayObject*)o) != typenum_want) {
        PyErr_SetString(PyExc_AttributeError, "array of unexpected type");
        return 0;
    }

    if (!PyArray_ISCARRAY((PyArrayObject*)o)) {
        PyErr_SetString(PyExc_AttributeError, "array is not contiguous or not well behaved");
        return 0;
    }

    if (size_want != -1 && size_want != PyArray_SIZE((PyArrayObject*)o)) {
        PyErr_SetString(PyExc_AttributeError, "array is of unexpected size");
        return 0;
    }
    if (ndim_want != -1 && ndim_want != PyArray_NDIM((PyArrayObject*)o)) {
        PyErr_SetString(PyExc_AttributeError, "array is of unexpected ndim");
        return 0;
    }

    if (ndim_want != -1 && shape_want != NULL) {
        for (i=0; i<ndim_want; i++) {
            if (shape_want[i] != -1 && shape_want[i] != PyArray_DIMS((PyArrayObject*)o)[i]) {
                PyErr_SetString(PyExc_AttributeError, "array is of unexpected shape");
                return 0;
            }
        }
    }
    return 1;
}

static const trace_t ZERO_TRACE = { 1, 0, 0, 0.0, 0.0, NULL };
static const store_t ZERO_STORE = { 0, 0, 0, 0, 0.0, NULL, NULL, NULL, NULL, NULL };

static store_error_t store_get_span(const store_t *store, uint64_t irecord,
                                    int32_t *itmin, int32_t *nsamples, int *is_zero) {
    record_t *record;
    if (irecord >= store->nrecords) {
        return INVALID_RECORD;
    }

    record = &store->records[irecord];
    *itmin = xe32toh(record->itmin);
    *nsamples = xe32toh(record->nsamples);
    *is_zero = REC_ZERO == xe64toh(record->data_offset);

    if (!inlimits(*itmin) || !inposlimits(*nsamples)) {
        return BAD_RECORD;
    }

    return SUCCESS;
}

static store_error_t store_read(
        const store_t *store,
        uint64_t data_offset,
        size_t nbytes,
        void *data) {

    size_t nhave;
    ssize_t nread;

    nhave = 0;
    while (nhave < nbytes) {
        nread = pread(store->f_data, data, nbytes-nhave, data_offset+nhave);
        if (-1 == nread) {
            return READ_DATA_FAILED;
        }
        nhave += nread;
    }

    return SUCCESS;
}

static store_error_t store_get(
        const store_t *store,
        uint64_t irecord,
        trace_t *trace) {

    record_t *record;
    uint64_t data_offset;
    store_error_t err;
    size_t nbytes;

    if (irecord >= store->nrecords) {
        *trace = ZERO_TRACE;
        return INVALID_RECORD;
    }

    record = &store->records[irecord];
    data_offset = xe64toh(record->data_offset);
    trace->itmin = xe32toh(record->itmin);
    trace->nsamples = xe32toh(record->nsamples);
    trace->begin_value = fe32toh(record->begin_value);
    trace->end_value = fe32toh(record->end_value);

    if (!inlimits(trace->itmin) || !inposlimits(trace->nsamples) ||
            data_offset >= UINT64_MAX - SLIMIT * sizeof(gf_dtype)) {
        return BAD_RECORD;
    }

    if (REC_EMPTY == data_offset) {
        *trace = ZERO_TRACE;
        return EMPTY_RECORD;
    }

    if (REC_ZERO == data_offset) {
        *trace = ZERO_TRACE;
        trace->itmin = xe32toh(record->itmin);
        return SUCCESS;
    }

    trace->is_zero = 0;

    if (data_offset + trace->nsamples*sizeof(gf_dtype) > store->data_size) {
        *trace = ZERO_TRACE;
        return BAD_DATA_OFFSET;
    }

    if (REC_SHORT == data_offset) {
        trace->data = &record->begin_value;
    } else {
        if (NULL != store->data) {
            trace->data = &store->data[data_offset/sizeof(gf_dtype)];
        } else {
            if (NULL == store->memdata[irecord]) {
                nbytes = trace->nsamples * sizeof(gf_dtype);
                store->memdata[irecord] = (gf_dtype*)malloc(nbytes);
                if (NULL == store->memdata[irecord]) {
                    *trace = ZERO_TRACE;
                    return ALLOC_FAILED;
                }
                err = store_read(store, data_offset, nbytes, store->memdata[irecord]);
                if (SUCCESS != err) {
                    free(store->memdata[irecord]);
                    store->memdata[irecord] = NULL;
                    *trace = ZERO_TRACE;
                    return err;
                }
            }
            trace->data = store->memdata[irecord];
        }
    }

    return SUCCESS;
}

static int clipint32(int32_t lo, int32_t hi, int32_t n) {
    return n <= lo ? lo : n >= hi ? hi : n;
}

static void trace_trim(trace_t *trace, int32_t itmin, int32_t nsamples) {
    int32_t ilo, ihi;
    ilo = max(itmin, trace->itmin);
    ihi = min(itmin + nsamples, trace->itmin + trace->nsamples);
    trace->data = (trace->nsamples == 0) ? NULL : (trace->data + (ilo - trace->itmin));
    trace->itmin = ilo;
    trace->nsamples = max(0, ihi - ilo);
}

static void trace_trim_sticky(trace_t *trace, int32_t itmin, int32_t nsamples) {
    int32_t ilo, ihi;
    ilo = clipint32(0, trace->nsamples-1, itmin-trace->itmin);
    ihi = clipint32(1, trace->nsamples, itmin+nsamples-trace->itmin);
    trace->itmin = trace->itmin + ilo;
    trace->nsamples = max(0, (ihi - ilo));
    trace->data += ilo;
}

static store_error_t store_sum_extent(
            const store_t *store,
            const uint64_t *irecords,
            const float32_t *delays,
            int n,
            int32_t *nsamples_,
            int32_t *itmin_) {

    float itmin_d, itmax_d, idelay;
    int32_t itmax, itmin, ns;
    int ihave, is_zero, j;
    store_error_t err;
    itmin_d = itmax_d = 0.0;
    itmin = 0;
    ihave = 0;

    if (n == 0) {
        *itmin_ = 0;
        *nsamples_ = 0;
        return SUCCESS;
    }

    for (j=0; j<n; j++) {
        err = store_get_span(store, irecords[j], &itmin, &ns, &is_zero);
        if (SUCCESS != err) {
            return err;
        }

        itmax = itmin + ns - 1;
        idelay = delays[j]/store->deltat;

        if (ihave) {
            itmin_d = min(itmin_d, itmin + idelay);
            itmax_d = max(itmax_d, itmax + idelay);
        } else {
            itmin_d = itmin + idelay;
            itmax_d = itmax + idelay;
            ihave = 1;
        }
    }

    *itmin_ = (int32_t) floor(itmin_d);
    *nsamples_ = (int32_t) ceil(itmax_d) - *itmin_ + 1;
    return SUCCESS;
}

static store_error_t store_sum(
        const store_t *store,
        const uint64_t *irecords,
        const float32_t *delays,
        const float32_t *weights,
        int n,
        trace_t *result) {

    float32_t weight, delay;
    trace_t trace;
    float32_t deltat = store->deltat;
    gf_dtype begin_value, end_value;
    int ilo;
    int i, j;
    int idelay_floor, idelay_ceil;
    float w1, w2;
    store_error_t err;
    int32_t itmin;
    int32_t nsamples;
    gf_dtype *out;

    out = result->data;
    itmin = result->itmin;
    nsamples = result->nsamples;

    result->is_zero = 1;
    result->begin_value = 0.0;
    result->end_value = 0.0;

    if (!inlimits(itmin) || !inposlimits(nsamples)) {
        return BAD_REQUEST;
    }

    if (0 == n) {
        return SUCCESS;
    }

    begin_value = 0.0;
    end_value = 0.0;

    for (j=0; j<n; j++) {

        delay = delays[j];
        weight = weights[j];
        idelay_floor = (int)floor(delay/deltat);
        idelay_ceil = (int)ceil(delay/deltat);
        if (!inlimits(idelay_floor) || !inlimits(idelay_ceil))
            return BAD_REQUEST;

        if (0.0 == weight) {
            continue;
        }

        err = store_get(store, irecords[j], &trace);
        if (SUCCESS != err)
            return err;

        if (trace.is_zero)
            continue;

        trace_trim_sticky(&trace, itmin - idelay_ceil, nsamples + idelay_ceil - idelay_floor);

        if (idelay_floor == idelay_ceil) {
            ilo = itmin - idelay_floor - trace.itmin;
            /*for (i=0; i<nsamples; i++) {
                ifloor = i + ilo;
                ifloor = max(0, min(ifloor, trace.nsamples-1));
                out[i] += fe32toh(trace.data[ifloor]) * weight;
            } // version below is a bit faster */
            for (i=0; i<min(-ilo,nsamples); i++) {
                out[i] += fe32toh(trace.data[0]) * weight;
            }
            for (i=max(0,-ilo); i<min(nsamples, trace.nsamples-ilo); i++) {
                out[i] += fe32toh(trace.data[i+ilo]) * weight;
            }
            for (i=max(0,trace.nsamples-ilo); i<nsamples; i++) {
                out[i] += fe32toh(trace.data[trace.nsamples-1]) * weight;
            }
        } else {
            ilo = itmin - idelay_floor - trace.itmin;
            /*ihi = ilo - 1;*/
            w1 = (idelay_ceil - delay/deltat);
            w2 = 1.0 - w1;
            w1 *= weight;
            w2 *= weight;
            /* printf("- w1 %f, w2 %f\n", w1, w2); */
            /*for (i=0; i<nsamples; i++) {
                ifloor = i + ilo;
                iceil = i + ihi;
                ifloor = max(0, min(ifloor, trace.nsamples-1));
                iceil = max(0, min(iceil, trace.nsamples-1));
                out[i] += fe32toh(trace.data[ifloor]) * w1;
                out[i] += fe32toh(trace.data[iceil]) * w2;
            } // version below is a bit faster */
            for (i=0; i<min(-ilo,nsamples); i++) {
                out[i] += fe32toh(trace.data[0]) * weight;
            }
            for (i=max(0,-ilo); i<min(nsamples, -ilo+1); i++) {
                out[i] += fe32toh(trace.data[i+ilo])*w1
                          + fe32toh(trace.data[0])*w2;
            }
            for (i=max(0,-ilo+1); i<min(nsamples, trace.nsamples-ilo); i++) {
                out[i] += fe32toh(trace.data[i+ilo])*w1
                          + fe32toh(trace.data[i+ilo-1])*w2;
            }
            for (i=max(0,trace.nsamples-ilo);
                 i<min(nsamples, trace.nsamples-ilo+1); i++) {
                out[i] += fe32toh(trace.data[trace.nsamples-1]) * w1
                          + fe32toh(trace.data[i+ilo-1])*w2;
            }
            for (i=max(0,trace.nsamples-ilo+1); i<nsamples; i++) {
                out[i] += fe32toh(trace.data[trace.nsamples-1]) * weight;
            }
        }

        begin_value += trace.begin_value * weight;
        end_value += trace.end_value * weight;
    }

    result->is_zero = 0;
    result->begin_value = begin_value;
    result->end_value = end_value;

    return SUCCESS;
}

static store_error_t store_sum_static(
        const store_t *store,
        const uint64_t *irecords,
        const float32_t *delays,
        const float32_t *weights,
        int32_t it,
        int32_t ntargets,
        size_t nsummands,
        size_t nsources,
        int32_t nthreads,
        gf_dtype *result) {

    float32_t weight, delay;
    trace_t trace;
    float32_t deltat = store->deltat;
    int idelay_floor, idelay_ceil;
    int j, itarget, idx;
    uint isummand, nsummands_src;
    float w1, w2;
    store_error_t err=SUCCESS;
    (void) nthreads;

    if (0 == nsummands || 0 == ntargets)
        return SUCCESS;

    if (!inlimits(it))
        return BAD_REQUEST;

    if (result == NULL)
        return ALLOC_FAILED;

    nsummands_src = nsummands / nsources;

    Py_BEGIN_ALLOW_THREADS
    #if defined(_OPENMP)
        if (nthreads == 0)
            nthreads = omp_get_num_procs();

        #pragma omp parallel \
            shared (store, irecords, delays, weights, ntargets, nsummands, \
                    result, it, deltat) \
            private (j, isummand, delay, weight, idelay_floor, idelay_ceil, idx, trace, w1, w2) \
            reduction (+: err) \
            num_threads (nthreads)
        {
        #pragma omp for schedule (static)
    #endif
        for (itarget=0; itarget<ntargets; itarget++) {
            for (isummand=0; isummand<nsummands; isummand++) {
                j = itarget*nsummands + isummand;

                delay = delays[isummand / nsummands_src];
                weight = weights[j];
                idelay_floor = (int) floor(delay/deltat);
                idelay_ceil = (int) ceil(delay/deltat);

                if (weight == 0.)
                    continue;

                if (!inlimits(idelay_floor) || !inlimits(idelay_ceil))
                    err += BAD_REQUEST;

                err += store_get(store, irecords[j], &trace);

                if (trace.is_zero)
                    continue;

                idx = it - idelay_floor - trace.itmin;

                if (idelay_floor == idelay_ceil) {
                    result[itarget] += fe32toh(trace.data[max(0, min(idx, trace.nsamples-1))]) * weight;
                } else {
                    w1 = (idelay_ceil - delay/deltat);
                    w2 = (1.0-w1);
                    result[itarget] += (
                        fe32toh(trace.data[max(0, min(idx, trace.nsamples-1))]) * w1
                        + fe32toh(trace.data[max(0, min(idx-1, trace.nsamples-1))]) * w2) * weight;
                }
            }
        }
    #if defined(_OPENMP)
        }
    #endif
    Py_END_ALLOW_THREADS
    if (err != SUCCESS)
        return BAD_REQUEST;
    return SUCCESS;
}


static store_error_t ensure_trace_capacity(result_trace_t *result, int itmin, int itmax) {
    int new_capacity, start_pos, nsamples, idx;
    int ishift = 0;
    gf_dtype *new_buffer, value;

    nsamples = itmax - itmin + 1;

    /*printf("Requested itmin: %d, itmax: %d, nsamples: %d\n", itmin, itmax, nsamples);*/

    if (nsamples > (result->ncapacity - result->buf_pos)) {
        new_capacity = result->ncapacity;

        do {
            new_capacity = new_capacity + 2*RESULT_INIT_CAPACITY;
            start_pos = (new_capacity - nsamples) / 2;
        } while (nsamples > new_capacity - start_pos);

<<<<<<< HEAD
        new_buffer = (gf_dtype*) calloc(new_capacity, sizeof(gf_dtype));
        memcpy(new_buffer + start_pos, result->buffer, sizeof(gf_dtype) * result->ncapacity);
=======

        new_buffer = (gf_dtype*) calloc(new_capacity, sizeof(gf_dtype));
        /* TODO handle alloc failure */

        memcpy(new_buffer + start_pos, result->buffer, sizeof(gf_dtype) * result->ncapacity);
        
>>>>>>> d2775946
        free(result->buffer);

        result->buf_pos = start_pos;
        result->buffer = new_buffer;
        result->data = result->buffer + start_pos;
        result->ncapacity = new_capacity;
    }

    if (itmin < result->itmin) {
        ishift = result->itmin - itmin;

        if (result->data[0] != 0.) {
            value = result->data[0];
            for (idx=1; idx<=ishift; idx++)
                result->data[-idx] = value;
        }

        result->buf_pos = result->buf_pos - ishift;
        result->data = result->buffer + result->buf_pos;
        result->itmin = itmin;
    }

    if (nsamples > result->nsamples && result->data[result->nsamples-1] != 0.) {
        value = result->data[ishift+result->nsamples-1];
        for (idx=0; idx<(nsamples - result->nsamples); idx++)
            result->data[result->nsamples+idx] = value;
    }

    result->nsamples = max(result->nsamples, nsamples);
    result->itmax = max(result->itmax, itmax);
    return SUCCESS;
}


static store_error_t check_trace_extent(
        store_t *store,
        result_trace_t *result,
        float64_t delay,
        int irecord) {

    int itmin, itmax, ns, is_zero;
    float64_t idelay;
    store_error_t err = SUCCESS;
    ns = itmin = 0;

    if (result->nsamples_want == -1) {
        err = store_get_span(store, irecord, &itmin, &ns, &is_zero);
<<<<<<< HEAD
=======
        /* TODO handle error */
>>>>>>> d2775946

        idelay = delay/store->deltat;
        itmin = itmin + (int) floor(idelay);
        itmax = itmin + ns + (int) ceil(idelay) - 1;

        if (result->empty) {
            result->itmin = itmin;
            result->empty = 0;
        }

        itmin = min(result->itmin, itmin);
        itmax = max(result->itmax, itmax);
    } else {
        itmin = result->itmin_want;
        itmax = result->nsamples_want - result->itmin_want - 1;
    }
    err += ensure_trace_capacity(result, itmin, itmax);

    return err;
}


static store_error_t stack_trace_timeseries(
        trace_t *trace,
        float32_t weight,
        int itmin,
        float64_t delay,
        int idelay_floor,
        int idelay_ceil,
        int nsamples,
        float32_t deltat,
        gf_dtype* out) {

    int ilo, i;
    float w1, w2;

    if (idelay_floor == idelay_ceil) {
        ilo = itmin - idelay_floor - trace->itmin;
        /*for (i=0; i<nsamples; i++) {
            ifloor = i + ilo;
            ifloor = max(0, min(ifloor, trace->nsamples-1));
            out[i] += fe32toh(trace->data[ifloor]) * weight;
        } // version below is a bit faster */
        for (i=0; i<min(-ilo,nsamples); i++) {
            out[i] += fe32toh(trace->data[0]) * weight;
        }
        for (i=max(0,-ilo); i<min(nsamples, trace->nsamples-ilo); i++) {
            out[i] += fe32toh(trace->data[i+ilo]) * weight;
        }
        for (i=max(0,trace->nsamples-ilo); i<nsamples; i++) {
            out[i] += fe32toh(trace->data[trace->nsamples-1]) * weight;
        }
    } else {
        ilo = itmin - idelay_floor - trace->itmin;
        /*ihi = ilo - 1;*/
        w1 = (idelay_ceil - delay/deltat);
        w2 = 1.0 - w1;
        w1 *= weight;
        w2 *= weight;
        /* printf("- w1 %f, w2 %f\n", w1, w2); */
        /*for (i=0; i<nsamples; i++) {
            ifloor = i + ilo;
            iceil = i + ihi;
            ifloor = max(0, min(ifloor, trace->nsamples-1));
            iceil = max(0, min(iceil, trace->nsamples-1));
            out[i] += fe32toh(trace->data[ifloor]) * w1;
            out[i] += fe32toh(trace->data[iceil]) * w2;
        } // version below is a bit faster */
        for (i=0; i<min(-ilo, nsamples); i++) {
            out[i] += fe32toh(trace->data[0]) * weight;
        }
        for (i=max(0, -ilo); i<min(nsamples, -ilo+1); i++) {
            out[i] += fe32toh(trace->data[i+ilo])*w1
                      + fe32toh(trace->data[0])*w2;
        }
        for (i=max(0, -ilo+1); i<min(nsamples, trace->nsamples-ilo); i++) {
            out[i] += fe32toh(trace->data[i+ilo])*w1
                      + fe32toh(trace->data[i+ilo-1])*w2;
        }
        for (i=max(0, trace->nsamples-ilo);
             i<min(nsamples, trace->nsamples-ilo+1); i++) {
            out[i] += fe32toh(trace->data[trace->nsamples-1]) * w1
                      + fe32toh(trace->data[i+ilo-1])*w2;
        }
        for (i=max(0, trace->nsamples-ilo+1); i<nsamples; i++) {
            out[i] += fe32toh(trace->data[trace->nsamples-1]) * weight;
        }
    }
    return SUCCESS;
}


static store_error_t store_calc_timeseries(
        store_t *store,
        const float64_t *source_coords,
        const float64_t *ms,
        const float64_t *delays,
        const float64_t *receiver_coords,
        size_t nsources,
        size_t nreceivers,
        const component_scheme_t *cscheme,
        const mapping_scheme_t *mscheme,
        const mapping_t *mapping,
        interpolation_scheme_id interpolation,
        int32_t nthreads,
        result_trace_t **results) {

    float32_t weight, delay;
    trace_t trace;
    result_trace_t *result;
    float32_t deltat = store->deltat;
    gf_dtype begin_value, end_value;
    int idx_record, idelay_floor, idelay_ceil;
    store_error_t err = SUCCESS;

    size_t ireceiver, isource, iip, nip, icomponent, isummand, nsummands_max, nsummands;
    float64_t ws_this[cscheme->ncomponents*cscheme->nsummands_max];
    uint64_t irecord_bases[VICINITY_NIP_MAX];
    float64_t weights_ip[VICINITY_NIP_MAX];

    /*if (!inlimits(itmin)) { // || !inposlimits(nsamples)
        return BAD_REQUEST;
    }*/

    nsummands_max = cscheme->nsummands_max;
    nip = mscheme->vicinity_nip;

    Py_BEGIN_ALLOW_THREADS
    #if defined(_OPENMP)
        if (nthreads == 0)
            nthreads = omp_get_num_procs();
        else if (nthreads > omp_get_num_procs()) {
            nthreads = omp_get_num_procs();
            printf("store_calc_static - Warning: Desired nthreads exceeds number of physical processors, falling to %d threads\n", nthreads);
        }

        #pragma omp parallel \
            shared (store, source_coords, ms, delays, receiver_coords, \
                    cscheme, mscheme, mapping, interpolation, nip, results, nsources, nsummands_max) \
            private (isource, iip, icomponent, isummand, nsummands, irecord_bases, weights_ip, ws_this, \
                     delay, weight, idelay_floor, idelay_ceil, idx_record, trace, result, begin_value, end_value) \
            reduction (+: err) \
            num_threads (nthreads)
        {
        #pragma omp for schedule (dynamic)
    #endif

    for (ireceiver=0; ireceiver<nreceivers; ireceiver++) {
        for (isource=0; isource<nsources; isource++) {

            cscheme->make_weights(
                &source_coords[isource*5],
                &ms[isource*cscheme->nsource_terms],
                &receiver_coords[ireceiver*5],
                ws_this);

            delay = delays[isource];
            idelay_floor = (int) floor(delay/deltat);
            idelay_ceil = (int) ceil(delay/deltat);
<<<<<<< HEAD
            if (!inlimits(idelay_floor) || !inlimits(idelay_ceil))
                err += BAD_REQUEST;
=======
            if (!inlimits(idelay_floor) || !inlimits(idelay_ceil)) {
                err += BAD_REQUEST;
                continue;
            }
>>>>>>> d2775946
            
            if (interpolation == MULTILINEAR) {
                err += mscheme->vicinity(
                    mapping,
                    &source_coords[isource*5],
                    &receiver_coords[ireceiver*5],
                    irecord_bases,
                    weights_ip);

                for (icomponent=0; icomponent<cscheme->ncomponents; icomponent++) {
                    begin_value = 0.0;
                    end_value = 0.0;

                    result = results[icomponent+ireceiver*cscheme->ncomponents];

                    result->is_zero = 1;
                    result->begin_value = 0.0;
                    result->end_value = 0.0;

                    nsummands = cscheme->nsummands[icomponent];

                    for (iip=0; iip<nip; iip++) {
                        for (isummand=0; isummand<nsummands; isummand++) {
                            weight = weights_ip[iip] * ws_this[icomponent*nsummands_max + isummand];

                            idx_record = irecord_bases[iip] + cscheme->igs[icomponent][isummand];
                            err += check_trace_extent(store, result, delay, idx_record);
<<<<<<< HEAD
=======
                            /* TODO handle possible errors */
>>>>>>> d2775946

                            if (weight == 0.)
                                continue;

                            err += store_get(store, idx_record, &trace);
<<<<<<< HEAD
=======
                            /* TODO handle errors */
>>>>>>> d2775946
                            if (trace.is_zero)
                                continue;

                            trace_trim_sticky(
                                &trace,
                                result->itmin - idelay_ceil,
                                result->nsamples + idelay_ceil - idelay_floor);

                            stack_trace_timeseries(
                                &trace,
                                weight,
                                result->itmin,
                                delay,
                                idelay_floor,
                                idelay_ceil,
                                result->nsamples,
                                deltat,
                                result->data);

                            begin_value += trace.begin_value * weight;
                            end_value += trace.end_value * weight;

                            result->is_zero = 0;
                        }
                    }

                    result->begin_value = begin_value;
                    result->end_value = end_value;
                }
            } else if (interpolation == NEAREST_NEIGHBOR) {
                err += mscheme->irecord(
                    mapping,
                    &source_coords[isource*5],
                    &receiver_coords[ireceiver*5],
                    irecord_bases);

                for (icomponent=0; icomponent<cscheme->ncomponents; icomponent++) {
                    begin_value = 0.0;
                    end_value = 0.0;

                    result = results[icomponent+ireceiver*cscheme->ncomponents];

                    result->is_zero = 1;
                    result->begin_value = 0.0;
                    result->end_value = 0.0;

                    nsummands = cscheme->nsummands[icomponent];

                    for (isummand=0; isummand<nsummands; isummand++) {
                        weight = ws_this[icomponent*nsummands_max + isummand];

                        idx_record = irecord_bases[0] + cscheme->igs[icomponent][isummand];
                        err += check_trace_extent(store, result, delay, idx_record);

                        if (weight == 0.)
                            continue;

                        err += store_get(store, idx_record, &trace);
                        if (trace.is_zero)
                                continue;

                        trace_trim_sticky(
                            &trace,
                            result->itmin - idelay_ceil,
                            result->nsamples + idelay_ceil - idelay_floor);

                        stack_trace_timeseries(
                            &trace,
                            weight,
                            result->itmin,
                            delay,
                            idelay_floor,
                            idelay_ceil,
                            result->nsamples,
                            deltat,
                            result->data);

                        begin_value += trace.begin_value * weight;
                        end_value += trace.end_value * weight;

                        result->is_zero = 0;
                    }

                    result->begin_value = begin_value;
                    result->end_value = end_value;
                }
            }
        }
    }
    #if defined(_OPENMP)
        }
    #endif
    Py_END_ALLOW_THREADS

    if (err != SUCCESS)
        return BAD_REQUEST;

    return SUCCESS;
}

static store_error_t store_calc_static(
        const store_t *store,
        const float64_t *source_coords,
        const float64_t *ms,
        const float64_t *delays,
        const float64_t *receiver_coords,
        const size_t nsources,
        const size_t nreceivers,
        const component_scheme_t *cscheme,
        const mapping_scheme_t *mscheme,
        const mapping_t *mapping,
        interpolation_scheme_id interpolation,
        int32_t it,
        int32_t nthreads,
        gf_dtype **result) {

    float32_t weight, delay;
    trace_t trace;
    float32_t deltat = store->deltat;
    int idelay_floor, idelay_ceil;
    int idx, idx_record;
    float w1, w2;
    store_error_t err = SUCCESS;

    (void) nthreads;

    size_t ireceiver, isource, iip, nip, icomponent, isummand, nsummands_max, nsummands;
    float64_t ws_this[cscheme->ncomponents*cscheme->nsummands_max];
    uint64_t irecord_bases[VICINITY_NIP_MAX];
    float64_t weights_ip[VICINITY_NIP_MAX];

    if (!inlimits(it))
        return BAD_REQUEST;

    if (result == NULL)
        return ALLOC_FAILED;

    nsummands_max = cscheme->nsummands_max;
    nip = mscheme->vicinity_nip;

    if (0 == nsummands_max || 0 == nreceivers)
        return SUCCESS;

    Py_BEGIN_ALLOW_THREADS
    #if defined(_OPENMP)
        if (nthreads == 0)
            nthreads = omp_get_num_procs();
        else if (nthreads > omp_get_num_procs()) {
            nthreads = omp_get_num_procs();
            printf("store_calc_static - Warning: Desired nthreads exceeds number of physical processors, falling to %d threads\n", nthreads);
        }

        #pragma omp parallel \
            shared (store, source_coords, ms, delays, receiver_coords, \
                    cscheme, mscheme, mapping, interpolation, it, nip, result) \
            private (isource, iip, icomponent, isummand, nsummands, irecord_bases, weights_ip, ws_this, \
                     delay, weight, idelay_floor, idelay_ceil, idx, idx_record, trace, w1, w2) \
            reduction (+: err) \
            num_threads (nthreads)
        {
        #pragma omp for schedule (guided)
    #endif

    for (ireceiver=0; ireceiver<nreceivers; ireceiver++) {
        for (isource=0; isource<nsources; isource++) {

            cscheme->make_weights(
                &source_coords[isource*5],
                &ms[isource*cscheme->nsource_terms],
                &receiver_coords[ireceiver*5],
                ws_this);


            delay = delays[isource];
            idelay_floor = (int) floor(delay/deltat);
            idelay_ceil = (int) ceil(delay/deltat);
            if (!inlimits(idelay_floor) || !inlimits(idelay_ceil))
                err += BAD_REQUEST;

            if (interpolation == MULTILINEAR) {
                err += mscheme->vicinity(
                    mapping,
                    &source_coords[isource*5],
                    &receiver_coords[ireceiver*5],
                    irecord_bases,
                    weights_ip);

                for (icomponent=0; icomponent<cscheme->ncomponents; icomponent++) {
                    nsummands = cscheme->nsummands[icomponent];
                    for (iip=0; iip<nip; iip++) {
                        for (isummand=0; isummand<nsummands; isummand++) {
                            weight = weights_ip[iip] * ws_this[icomponent*nsummands_max + isummand];
                            if (weight == 0.)
                                continue;

                            idx_record = irecord_bases[iip] + cscheme->igs[icomponent][isummand];
                            err += store_get(store, idx_record, &trace);
                            if (trace.is_zero)
                                continue;

                            idx = it - idelay_floor - trace.itmin;
                            if (idelay_floor == idelay_ceil) {
                                result[icomponent][ireceiver] += fe32toh(trace.data[max(0, min(idx, trace.nsamples-1))]) * weight;
                            } else {
                                w1 = (idelay_ceil - delay/deltat);
                                w2 = (1.0-w1);
                                result[icomponent][ireceiver] += (
                                    fe32toh(trace.data[max(0, min(idx, trace.nsamples-1))]) * w1
                                    + fe32toh(trace.data[max(0, min(idx-1, trace.nsamples-1))]) * w2) * weight;
                            }
                        }
                    }
                }
            } else if (interpolation == NEAREST_NEIGHBOR) {
                err += mscheme->irecord(
                    mapping,
                    &source_coords[isource*5],
                    &receiver_coords[ireceiver*5],
                    irecord_bases);

                for (icomponent=0; icomponent<cscheme->ncomponents; icomponent++) {
                    nsummands = cscheme->nsummands[icomponent];
                    for (isummand=0; isummand<nsummands; isummand++) {
                        weight = ws_this[icomponent*nsummands_max + isummand];
                        if (weight == 0.)
                            continue;

                        idx_record = irecord_bases[0] + cscheme->igs[icomponent][isummand];
                        err += store_get(store, idx_record, &trace);
                        if (trace.is_zero)
                            continue;

                        idx = it - idelay_floor - trace.itmin;
                        if (idelay_floor == idelay_ceil) {
                            result[icomponent][ireceiver] += fe32toh(trace.data[max(0, min(idx, trace.nsamples-1))]) * weight;
                        } else {
                            w1 = (idelay_ceil - delay/deltat);
                            w2 = (1.0-w1);
                            result[icomponent][ireceiver] += (
                                fe32toh(trace.data[max(0, min(idx, trace.nsamples-1))]) * w1
                                + fe32toh(trace.data[max(0, min(idx-1, trace.nsamples-1))]) * w2) * weight;
                        }
                    }
                }
            }
        }
    }
    #if defined(_OPENMP)
        }
    #endif
    Py_END_ALLOW_THREADS

    if (err != SUCCESS)
        return BAD_REQUEST;
    return SUCCESS;
}

static store_error_t store_init(int f_index, int f_data, store_t *store) {
    void *p;
    struct stat st;
    size_t mmap_index_size;
    int use_mmap;

    use_mmap = 0;

    *store = ZERO_STORE;

    store->f_index = f_index;
    store->f_data = f_data;
    store->mapping = NULL;
    store->mapping_scheme = NULL;

    if (8 != pread(store->f_index, &store->nrecords, 8, 0)) {
        return READ_INDEX_FAILED;
    }
    if (4 != pread(store->f_index, &store->deltat, 4, 8)) {
        return READ_INDEX_FAILED;
    }

    store->nrecords = xe64toh(store->nrecords);
    store->deltat = fe32toh(store->deltat);

    if (-1 == fstat(store->f_data, &st)) {
        return FSTAT_TRACES_FAILED;
    }

    if (st.st_size < 0) {
        return FSTAT_TRACES_FAILED;
    }

    store->data_size = (uint64_t)st.st_size;
    if (store->nrecords >= (UINT64_MAX - GF_STORE_HEADER_SIZE) / sizeof(record_t)) {
        return BAD_STORE;
    }

    mmap_index_size = sizeof(record_t) * store->nrecords + GF_STORE_HEADER_SIZE;
    if (mmap_index_size >= SIZE_MAX) {
        return MMAP_INDEX_FAILED;
    }

    p = mmap(NULL, mmap_index_size, PROT_READ, MAP_SHARED, store->f_index, 0);
    if (MAP_FAILED == p) {
        return MMAP_INDEX_FAILED;
    }

    store->records = (record_t*)((char*)p+GF_STORE_HEADER_SIZE);

    /* on 32-bit systems, use mmap only if traces file is considerably smaller
     * than address space */

    use_mmap = store->data_size < SIZE_MAX / 8;

    if (use_mmap) {
        if (store->data_size >= SIZE_MAX) {
            return MMAP_TRACES_FAILED;
        }
        p = mmap(NULL, store->data_size, PROT_READ, MAP_SHARED, store->f_data, 0);
        if (MAP_FAILED == p) {
            return MMAP_TRACES_FAILED;
        }

        store->data = (gf_dtype*)p;
    } else {
        if (store->nrecords > SIZE_MAX) {
            return ALLOC_FAILED;
        }
        store->memdata = (gf_dtype**)calloc(store->nrecords, sizeof(gf_dtype*));
        if (NULL == store->memdata) {
            return ALLOC_FAILED;
        }
    }

    return SUCCESS;
}

static store_error_t store_mapping_init(
        const store_t *store,
        const mapping_scheme_t *mscheme,
        const float64_t *mins,
        const float64_t *maxs,
        const float64_t *deltas,
        const uint64_t *ns,
        uint64_t ng,
        mapping_t *mapping) {

    size_t i;
    uint64_t nrecords_check;

    nrecords_check = 1;
    for (i=0; i<mscheme->ndims_continuous; i++) {
        mapping->mins[i] = mins[i];
        mapping->maxs[i] = maxs[i];
        mapping->deltas[i] = deltas[i];
        mapping->ns[i] = ns[i];
        nrecords_check *= ns[i];
    }

    mapping->ng = ng;
    nrecords_check *= ng;

    if (nrecords_check != store->nrecords) {
        return BAD_REQUEST;
    }

    return SUCCESS;
}

static void store_mapping_deinit(mapping_t *mapping) {
    (void)mapping;
}

void store_deinit(store_t *store) {
    size_t mmap_index_size;
    uint64_t irecord;

    mmap_index_size = sizeof(record_t) * store->nrecords + GF_STORE_HEADER_SIZE;
    if (store->records != NULL) {
        munmap(((char*)store->records)-GF_STORE_HEADER_SIZE, mmap_index_size);
    }

    if (store->data != NULL) {
        munmap(store->data, store->data_size);
    }

    if (store->memdata != NULL) {
        for (irecord=0; irecord<store->nrecords; irecord++) {
            if (NULL != store->memdata[irecord]) {
                free(store->memdata[irecord]);
                store->memdata[irecord] = NULL;
            }
        }
        free(store->memdata);
    }

    if (store->mapping != NULL) {
        free(store->mapping);
    }

    if (store->mapping_scheme != NULL) {
    }

    *store = ZERO_STORE;
}

#ifdef HAVE_CAPSULE
static void w_store_delete(PyObject *capsule) {
    store_t *store;
    store = (store_t*)PyCapsule_GetPointer(capsule, NULL);
    store_deinit(store);
    free(store);
}
#else
static void w_store_delete(void *store) {
    store_deinit((store_t*)store);
    free(store);
}
#endif

static PyObject* w_store_init(PyObject *m, PyObject *args) {
    int f_index, f_data;
    store_t *store;
    store_error_t err;

    struct module_state *st = GETSTATE(m);

    if (!PyArg_ParseTuple(args, "ii", &f_index, &f_data)) {
        PyErr_SetString(st->error, "usage store_init(f_index, f_data)" );
        return NULL;
    }

    store = (store_t*) calloc(1, sizeof(store_t));
    if (store == NULL) {
        PyErr_SetString(st->error, "memory allocation failed.");
        return NULL;
    }

    err = store_init(f_index, f_data, store);
    if (SUCCESS != err) {
        PyErr_SetString(st->error, store_error_names[err]);
        store_deinit(store);
        free(store);
        return NULL;
    }

#ifdef HAVE_CAPSULE
    return Py_BuildValue("N",
        PyCapsule_New((void*)store, NULL, w_store_delete));
#else
    return Py_BuildValue("N",
        PyCObject_FromVoidPtr((void*)store, w_store_delete));
#endif
}

static store_t* get_store_from_capsule(PyObject *capsule) {
    store_t *store;

#ifdef HAVE_CAPSULE
    if (!PyCapsule_IsValid(capsule, NULL)) {
#else
    if (!PyCObject_Check(capsule)) {
#endif
        PyErr_SetString(PyExc_ValueError, "store_sum: invalid cstore argument");
        return NULL;
    }

#ifdef HAVE_CAPSULE
    store = (store_t*)PyCapsule_GetPointer(capsule, NULL);
#else
    store = (store_t*)PyCObject_AsVoidPtr(capsule);
#endif

    return store;
}


static PyObject* w_store_mapping_init(PyObject *m, PyObject *args) {
    PyObject *capsule;
    char *mapping_scheme_name;
    PyObject *mins_arr, *maxs_arr, *deltas_arr, *ns_arr;
    float64_t *mins, *maxs, *deltas;
    uint64_t *ns, ng;
    store_t *store;
    store_error_t err;
    mapping_t *mapping;
    const mapping_scheme_t *mscheme;
    npy_intp n;
    int ng_;

    struct module_state *st = GETSTATE(m);

    if (!PyArg_ParseTuple(args, "OsOOOOi", &capsule, &mapping_scheme_name,
                          &mins_arr, &maxs_arr, &deltas_arr, &ns_arr,
                          &ng_)) {
        PyErr_SetString(
            st->error,
            "usage store_mapping_init(cstore, mapping_name, mins, maxs, deltas, ns, ng)");
        return NULL;
    }

    store = get_store_from_capsule(capsule);
    if (store == NULL)
        return NULL;

    mscheme = get_mapping_scheme(mapping_scheme_name);
    if (mscheme == NULL) {
        PyErr_SetString(st->error, "store_mapping_init: invalid mapping scheme name");
        return NULL;
    }
    n = mscheme->ndims_continuous;

    if (!good_array(mins_arr, NPY_FLOAT64, n, 1, NULL)) return NULL;
    if (!good_array(maxs_arr, NPY_FLOAT64, n, 1, NULL)) return NULL;
    if (!good_array(deltas_arr, NPY_FLOAT64, n, 1, NULL)) return NULL;
    if (!good_array(ns_arr, NPY_UINT64, n, 1, NULL)) return NULL;

    if (!inposlimits(ng_)) {
        PyErr_SetString(st->error, "store_mapping_init: invalid ng argument");
        return NULL;
    }
    ng = ng_;

    mapping = (mapping_t*)calloc(1, sizeof(mapping_t));
    if (store == NULL) {
        PyErr_SetString(st->error, "memory allocation failed.");
        return NULL;
    }

    mins = PyArray_DATA((PyArrayObject*)mins_arr);
    maxs = PyArray_DATA((PyArrayObject*)maxs_arr);
    deltas = PyArray_DATA((PyArrayObject*)deltas_arr);
    ns = PyArray_DATA((PyArrayObject*)ns_arr);

    err = store_mapping_init(store, mscheme, mins, maxs, deltas, ns, ng, mapping);
    if (SUCCESS != err) {
        PyErr_SetString(st->error, store_error_names[err]);
        store_mapping_deinit(mapping);
        free(mapping);
        return NULL;
    }
    if (store->mapping != NULL) {
        store_mapping_deinit(store->mapping);
        free(store->mapping);
    }
    store->mapping = mapping;
    store->mapping_scheme = mscheme;

    Py_INCREF(Py_None);
    return Py_None;
}


static PyObject* w_store_get(PyObject *m, PyObject *args) {
    PyObject *capsule;
    store_t *store;
    gf_dtype *adata;
    trace_t trace;
    PyArrayObject *array = NULL;
    npy_intp array_dims[1] = {0};
    unsigned long long int irecord_;
    int itmin_, nsamples_;
    uint64_t irecord;
    int32_t itmin, nsamples;
    int i;
    store_error_t err;

    struct module_state *st = GETSTATE(m);

    if (!PyArg_ParseTuple(args, "OKii", &capsule, &irecord_, &itmin_, &nsamples_)) {
        PyErr_SetString(st->error, "usage: store_get(cstore, irecord, itmin, nsamples)");
        return NULL;
    }

    store = get_store_from_capsule(capsule);
    if (store == NULL)
        return NULL;

    irecord = irecord_;

    if (!inlimits(itmin_)) {
        PyErr_SetString(st->error, "invalid itmin argument");
        return NULL;
    }
    itmin = itmin_;

    if (!(inposlimits(nsamples_) || -1 == nsamples_)) {
        PyErr_SetString(st->error, "invalid nsamples argument");
        return NULL;
    }
    nsamples = nsamples_;

    err = store_get(store, irecord, &trace);
    if (SUCCESS != err) {
        PyErr_SetString(st->error, store_error_names[err]);
        return NULL;
    }

    if (-1 != nsamples) {
        trace_trim(&trace, itmin, nsamples);
    }

    array_dims[0] = trace.nsamples;
    array = (PyArrayObject*)PyArray_EMPTY(1, array_dims, NPY_FLOAT32, 0);
    adata = (gf_dtype*)PyArray_DATA(array);
    for (i=0; i<trace.nsamples; i++) {
        adata[i] = fe32toh(trace.data[i]);
    }

    return Py_BuildValue("Nififf", array, trace.itmin, store->deltat,
                         trace.is_zero, trace.begin_value, trace.end_value);
}

static float64_t clip(float64_t x, float64_t mi, float64_t ma) {
    return x < mi ? mi : (x > ma ? ma : x);
}

static float64_t wrap(float64_t x, float64_t mi, float64_t ma) {
    return x - floor((x-mi)/(ma-mi)) * (ma-mi);
}


static float64_t cosdelta(float64_t alat, float64_t alon, float64_t blat, float64_t blon) {
    return min(1., sin(alat*D2R) * sin(blat*D2R) +
            cos(alat*D2R) * cos(blat*D2R) * cos(D2R* (blon - alon)));
}

static void azibazi(float64_t alat, float64_t alon, float64_t blat, float64_t blon, float64_t *azi, float64_t *bazi) {
    float64_t cd;
    cd = cosdelta(alat, alon, blat, blon);
    *azi = R2D * atan2(
        cos(D2R * alat) * cos(D2R * blat) * sin(D2R * (blon-alon)),
        sin(D2R * blat) - sin(D2R * alat) * cd);
    *bazi = R2D * atan2(
        cos(D2R * blat) * cos(D2R * alat) * sin(D2R * (alon-blon)),
        sin(D2R * alat) - sin(D2R * blat) * cd);
}

static void ne_to_latlon(float64_t lat, float64_t lon, float64_t north, float64_t east, float64_t *lat_new, float64_t *lon_new) {
    float64_t a, b, c, gamma, alphasign, alpha;

    if (north == 0.0 && east == 0.0) {
        *lat_new = lat;
        *lon_new = lon;
        return;
    }

    a = sqrt(SQR(north) + SQR(east)) / EARTHRADIUS;
    gamma = atan2(east, north);

    b = 0.5*M_PI - lat*D2R;

    alphasign = gamma < 0.0 ? -1.0 : 1.0;
    gamma = fabs(gamma);

    c = acos(clip(cos(a)*cos(b)+sin(a)*sin(b)*cos(gamma), -1., 1.));

    alpha = asin(clip(sin(a)*sin(gamma)/sin(c), -1., 1.));
    alpha = cos(a) - cos(b)*cos(c) < 0.0 ? (alpha > 0.0 ? M_PI-alpha : -M_PI-alpha) : alpha;


    *lat_new = R2D * (0.5*M_PI - c);
    *lon_new = wrap(lon + R2D*alpha*alphasign, -180., 180.);
}

static void azibazi4(const float64_t *a, const float64_t *b, float64_t *azi, float64_t *bazi) {
    /* azimuth and backazimuth for (lat,lon,north,east) coordinates */

    float64_t alat, alon, anorth, aeast;
    float64_t blat, blon, bnorth, beast;
    float64_t alat_eff, alon_eff;
    float64_t blat_eff, blon_eff;

    alat = a[0];
    alon = a[1];
    anorth = a[2];
    aeast = a[3];
    blat = b[0];
    blon = b[1];
    bnorth = b[2];
    beast = b[3];

    if (alat == blat && alon == blon) { /* carthesian */
        *azi = atan2(beast - aeast, bnorth - anorth) * R2D;
        *bazi = *azi + 180.0;
    } else { /* spherical */
        ne_to_latlon(alat, alon, anorth, aeast, &alat_eff, &alon_eff);
        ne_to_latlon(blat, blon, bnorth, beast, &blat_eff, &blon_eff);
        azibazi(alat_eff, alon_eff, blat_eff, blon_eff, azi, bazi);
    }
}


static void distance_accurate50m(float64_t alat, float64_t alon, float64_t blat, float64_t blon, float64_t *dist) {
    /* more accurate distance calculation based on a spheroid of rotation

    returns distance in [m] between points a and b
    coordinates must be given in degrees

    should be accurate to 50 m using WGS84

    from wikipedia :  http://de.wikipedia.org/wiki/Orthodrome
    based on: Meeus, J.: Astronomical Algorithms, S 85, Willmann-Bell,
              Richmond 2000 (2nd ed., 2nd printing), ISBN 0-943396-61-1 */
    float64_t f, g, l, s, c, w, r;
    // float64_t d, h1, h2;
    // check_latlon_ranges(alat, alon, blat, blon);
    f = (alat + blat) * D2R / 2.;
    g = (alat - blat) * D2R / 2.;
    l = (alon - blon) * D2R / 2.;

    s = SQR(sin(g)) * SQR(cos(l)) + SQR(cos(f)) * SQR(sin(l));
    c = SQR(cos(g)) * SQR(cos(l)) + SQR(sin(f)) * SQR(sin(l));

    w = atan(sqrt(s/c));

    if (w == 0.) {
        *dist = 0.;
        return;
    }

    r = sqrt(s*c)/w;
    // d = 2. * w * EARTHRADIUS_EQ;
    // h1 = (3.*r-1.) / (2.*c);
    // h2 = (3.*r-1.) / (2.*s);

    *dist = 2. * w * EARTHRADIUS_EQ *
        (1. +
         EARTH_OBLATENESS * ((3.*r-1.) / (2.*c)) * SQR(sin(f)) * SQR(cos(g)) -
         EARTH_OBLATENESS * ((3.*r+1.) / (2.*s)) * SQR(cos(f)) * SQR(sin(g)));
}


static void distance4(const float64_t *a, const float64_t *b, float64_t *distance) {
    /* Distance (lat,lon,north,east) coordinates */

    float64_t alat, alon, anorth, aeast;
    float64_t blat, blon, bnorth, beast;
    float64_t alat_eff, alon_eff;
    float64_t blat_eff, blon_eff;

    alat = a[0];
    alon = a[1];
    anorth = a[2];
    aeast = a[3];
    blat = b[0];
    blon = b[1];
    bnorth = b[2];
    beast = b[3];

    if (alat == blat && alon == blon) { /* carthesian */
        *distance = sqrt(SQR(bnorth - anorth) + SQR(beast - aeast));
    } else { /* spherical */
        ne_to_latlon(alat, alon, anorth, aeast, &alat_eff, &alon_eff);
        ne_to_latlon(blat, blon, bnorth, beast, &blat_eff, &blon_eff);
        distance_accurate50m(alat_eff, alon_eff, blat_eff, blon_eff, distance);
    }
}


static void make_weights_elastic2(
        const float64_t *source_coords,
        const float64_t *ms,
        const float64_t *receiver_coords,
        float64_t *ws) {

    float64_t azi, bazi;
    float64_t sb, cb;
    size_t ioff;
    size_t nsummands_max = component_schemes[ELASTIC2].nsummands_max;

    azibazi4(source_coords, receiver_coords, &azi, &bazi);
    sb = sin(bazi*D2R-M_PI);
    cb = cos(bazi*D2R-M_PI);

    ioff = 0 * nsummands_max;
    ws[ioff + 0] = cb * ms[0];

    ioff = 1 * nsummands_max;
    ws[ioff + 0] = sb * ms[0];

    ioff = 2 * nsummands_max;
    ws[ioff + 0] = ms[0];
}


static void make_weights_elastic5(
        const float64_t *source_coords,
        const float64_t *ms,
        const float64_t *receiver_coords,
        float64_t *ws) {

    float64_t azi, bazi, f0, f1, f2;
    float64_t sa, ca, sb, cb;
    size_t ioff;
    size_t nsummands_max = component_schemes[ELASTIC5].nsummands_max;

    azibazi4(source_coords, receiver_coords, &azi, &bazi);
    sa = sin(azi*D2R);
    ca = cos(azi*D2R);
    sb = sin(bazi*D2R-M_PI);
    cb = cos(bazi*D2R-M_PI);

    f0 = ms[2];
    f1 = ms[0]*ca + ms[1]*sa;
    f2 = ms[1]*ca - ms[0]*sa;

    ioff = 0 * nsummands_max;
    ws[ioff + 0] = cb * f0;
    ws[ioff + 1] = cb * f1;
    ws[ioff + 2] = -sb * f2;

    ioff = 1 * nsummands_max;
    ws[ioff + 0] = sb * f0;
    ws[ioff + 1] = sb * f1;
    ws[ioff + 2] = cb * f2;

    ioff = 2 * nsummands_max;
    ws[ioff + 0] = f0;
    ws[ioff + 1] = f1;
}


static void make_weights_elastic8(
        const float64_t *source_coords,
        const float64_t *ms,
        const float64_t *receiver_coords,
        float64_t *ws) {

    float64_t azi, bazi, f0, f1, f2, f3, f4;
    float64_t sa, ca, s2a, c2a, sb, cb;
    size_t ioff;
    size_t nsummands_max = component_schemes[ELASTIC8].nsummands_max;

    azibazi4(source_coords, receiver_coords, &azi, &bazi);
    sa = sin(azi*D2R);
    ca = cos(azi*D2R);
    s2a = sin(2.0*azi*D2R);
    c2a = cos(2.0*azi*D2R);
    sb = sin(bazi*D2R-M_PI);
    cb = cos(bazi*D2R-M_PI);

    f0 = ms[0]*SQR(ca) + ms[1]*SQR(sa) + ms[3]*s2a;
    f1 = ms[4]*ca + ms[5]*sa;
    f2 = ms[2];
    f3 = 0.5*(ms[1]-ms[0])*s2a + ms[3]*c2a;
    f4 = ms[5]*ca - ms[4]*sa;

    ioff = 0 * nsummands_max;
    ws[ioff + 0] = cb * f0;
    ws[ioff + 1] = cb * f1;
    ws[ioff + 2] = cb * f2;
    ws[ioff + 3] = -sb * f3;
    ws[ioff + 4] = -sb * f4;

    ioff = 1 * nsummands_max;
    ws[ioff + 0] = sb * f0;
    ws[ioff + 1] = sb * f1;
    ws[ioff + 2] = sb * f2;
    ws[ioff + 3] = cb * f3;
    ws[ioff + 4] = cb * f4;

    ioff = 2 * nsummands_max;
    ws[ioff + 0] = f0;
    ws[ioff + 1] = f1;
    ws[ioff + 2] = f2;
}

static void make_weights_elastic10(
        const float64_t *source_coords,
        const float64_t *ms,
        const float64_t *receiver_coords,
        float64_t *ws) {

    float64_t azi, bazi, f0, f1, f2, f3, f4, f5;
    float64_t sa, ca, s2a, c2a, sb, cb;
    size_t ioff;
    size_t nsummands_max = component_schemes[ELASTIC10].nsummands_max;

    azibazi4(source_coords, receiver_coords, &azi, &bazi);
    sa = sin(azi*D2R);
    ca = cos(azi*D2R);
    s2a = sin(2.0*azi*D2R);
    c2a = cos(2.0*azi*D2R);
    sb = sin(bazi*D2R-M_PI);
    cb = cos(bazi*D2R-M_PI);

    f0 = ms[0]*SQR(ca) + ms[1]*SQR(sa) + ms[3]*s2a;
    f1 = ms[4]*ca + ms[5]*sa;
    f2 = ms[2];
    f3 = 0.5*(ms[1]-ms[0])*s2a + ms[3]*c2a;
    f4 = ms[5]*ca - ms[4]*sa;
    f5 = ms[0]*SQR(sa) + ms[1]*SQR(ca) - ms[3]*s2a;

    ioff = 0 * nsummands_max;
    ws[ioff + 0] = cb * f0;
    ws[ioff + 1] = cb * f1;
    ws[ioff + 2] = cb * f2;
    ws[ioff + 3] = cb * f5;
    ws[ioff + 4] = -sb * f3;
    ws[ioff + 5] = -sb * f4;

    ioff = 1 * nsummands_max;
    ws[ioff + 0] = sb * f0;
    ws[ioff + 1] = sb * f1;
    ws[ioff + 2] = sb * f2;
    ws[ioff + 3] = sb * f5;
    ws[ioff + 4] = cb * f3;
    ws[ioff + 5] = cb * f4;

    ioff = 2 * nsummands_max;
    ws[ioff + 0] = f0;
    ws[ioff + 1] = f1;
    ws[ioff + 2] = f2;
    ws[ioff + 3] = f5;
}

static store_error_t irecord_function_type_a(
        const mapping_t *mapping,
        const float64_t *source_coords,
        const float64_t *receiver_coords,
        uint64_t *irecord) {

    float64_t v[2];
    uint64_t i[2];
    v[0] = source_coords[4];
    distance4(source_coords, receiver_coords, &v[1]);
    i[0] = (uint64_t)(round((v[0] - mapping->mins[0]) / mapping->deltas[0]));
    i[1] = (uint64_t)(round((v[1] - mapping->mins[1]) / mapping->deltas[1]));
    if (i[0] >= mapping->ns[0] || i[1] >= mapping->ns[1]) {
        return INDEX_OUT_OF_BOUNDS;
    }
    *irecord = (i[0]*mapping->ns[1] + i[1])*mapping->ng;
    return SUCCESS;
}

static store_error_t vicinity_function_type_a(
        const mapping_t *mapping,
        const float64_t *source_coords,
        const float64_t *receiver_coords,
        uint64_t *irecords,
        float64_t *weights) {

    float64_t v[2], w_fl[2], w_ce[2];
    float64_t x, x_fl, x_ce;
    uint64_t i_fl[2], i_ce[2];
    const uint64_t *ns;
    size_t k;

    v[0] = source_coords[4];
    distance4(source_coords, receiver_coords, &v[1]);

    ns = mapping->ns;

    for (k=0; k<2; k++) {
        x = (v[k] - mapping->mins[k]) / mapping->deltas[k];
        x_fl = floor(x);
        x_ce = ceil(x);

        w_fl[k] = 1.0 - (x - x_fl);
        w_ce[k] = (1.0 - (x_ce - x)) * (x_ce - x_fl);

        i_fl[k] = (uint64_t)x_fl;
        i_ce[k] = (uint64_t)x_ce;

        if (i_fl[k] >= ns[k] || i_ce[k] >= ns[k]) {
            return INDEX_OUT_OF_BOUNDS;
        }
    }

    irecords[0] = mapping->ng * (i_fl[0]*ns[1] + i_fl[1]);
    irecords[1] = mapping->ng * (i_ce[0]*ns[1] + i_fl[1]);
    irecords[2] = mapping->ng * (i_fl[0]*ns[1] + i_ce[1]);
    irecords[3] = mapping->ng * (i_ce[0]*ns[1] + i_ce[1]);

    weights[0] = w_fl[0] * w_fl[1];
    weights[1] = w_ce[0] * w_fl[1];
    weights[2] = w_fl[0] * w_ce[1];
    weights[3] = w_ce[0] * w_ce[1];
    return SUCCESS;
}

static store_error_t irecord_function_type_b(
        const mapping_t *mapping,
        const float64_t *source_coords,
        const float64_t *receiver_coords,
        uint64_t *irecord) {

    float64_t v[3];
    uint64_t i[3];
    v[0] = receiver_coords[4];
    v[1] = source_coords[4];
    distance4(source_coords, receiver_coords, &v[2]);

    i[0] = (uint64_t)(round((v[0] - mapping->mins[0]) / mapping->deltas[0]));
    i[1] = (uint64_t)(round((v[1] - mapping->mins[1]) / mapping->deltas[1]));
    i[2] = (uint64_t)(round((v[2] - mapping->mins[2]) / mapping->deltas[2]));
    if (i[0] >= mapping->ns[0] || i[1] >= mapping->ns[1] || i[2] >= mapping->ns[2]) {
        return INDEX_OUT_OF_BOUNDS;
    }
    *irecord = (i[0]*mapping->ns[1]*mapping->ns[2] + i[1]*mapping->ns[2] + i[2]) * mapping->ng;
    return SUCCESS;
}

static store_error_t vicinity_function_type_b(
        const mapping_t *mapping,
        const float64_t *source_coords,
        const float64_t *receiver_coords,
        uint64_t *irecords,
        float64_t *weights) {

    float64_t v[3], w_fl[3], w_ce[3];
    float64_t x, x_fl, x_ce;
    uint64_t i_fl[3], i_ce[3];
    const uint64_t *ns;
    size_t k;

    v[0] = receiver_coords[4];
    v[1] = source_coords[4];
    distance4(source_coords, receiver_coords, &v[2]);

    ns = mapping->ns;

    for (k=0; k<3; k++) {
        x = (v[k] - mapping->mins[k]) / mapping->deltas[k];
        x_fl = floor(x);
        x_ce = ceil(x);

        w_fl[k] = 1.0 - (x - x_fl);
        w_ce[k] = (1.0 - (x_ce - x)) * (x_ce - x_fl);

        i_fl[k] = (uint64_t)x_fl;
        i_ce[k] = (uint64_t)x_ce;

        if (i_fl[k] >= ns[k] || i_ce[k] >= ns[k]) {
            return INDEX_OUT_OF_BOUNDS;
        }
    }

    /* irecords[0::8] = ia_fl*nb*nc*ng + ib_fl*nc*ng + ic_fl*ng + ig */
    irecords[0] = mapping->ng * (i_fl[0]*ns[1]*ns[2] + i_fl[1]*ns[2] + i_fl[2]);
    irecords[1] = mapping->ng * (i_ce[0]*ns[1]*ns[2] + i_fl[1]*ns[2] + i_fl[2]);
    irecords[2] = mapping->ng * (i_fl[0]*ns[1]*ns[2] + i_ce[1]*ns[2] + i_fl[2]);
    irecords[3] = mapping->ng * (i_ce[0]*ns[1]*ns[2] + i_ce[1]*ns[2] + i_fl[2]);
    irecords[4] = mapping->ng * (i_fl[0]*ns[1]*ns[2] + i_fl[1]*ns[2] + i_ce[2]);
    irecords[5] = mapping->ng * (i_ce[0]*ns[1]*ns[2] + i_fl[1]*ns[2] + i_ce[2]);
    irecords[6] = mapping->ng * (i_fl[0]*ns[1]*ns[2] + i_ce[1]*ns[2] + i_ce[2]);
    irecords[7] = mapping->ng * (i_ce[0]*ns[1]*ns[2] + i_ce[1]*ns[2] + i_ce[2]);

    weights[0] = w_fl[0] * w_fl[1] * w_fl[2];
    weights[1] = w_ce[0] * w_fl[1] * w_fl[2];
    weights[2] = w_fl[0] * w_ce[1] * w_fl[2];
    weights[3] = w_ce[0] * w_ce[1] * w_fl[2];
    weights[4] = w_fl[0] * w_fl[1] * w_ce[2];
    weights[5] = w_ce[0] * w_fl[1] * w_ce[2];
    weights[6] = w_fl[0] * w_ce[1] * w_ce[2];
    weights[7] = w_ce[0] * w_ce[1] * w_ce[2];
    return SUCCESS;
}

static store_error_t make_sum_params(
        const float64_t *source_coords,
        const float64_t *ms,
        const float64_t *receiver_coords,
        size_t nsources,
        size_t nreceivers,
        const component_scheme_t *cscheme,
        const mapping_scheme_t *mscheme,
        const mapping_t *mapping,
        interpolation_scheme_id interpolation,
        int32_t nthreads,
        float32_t **ws,
        uint64_t **irecords) {

    size_t ireceiver, isource, iip, nip, icomponent, isummand, nsummands, nsummands_max, iout;
    float64_t ws_this[cscheme->ncomponents*cscheme->nsummands_max];
    uint64_t irecord_bases[VICINITY_NIP_MAX];
    float64_t weights_ip[VICINITY_NIP_MAX];
    store_error_t err = SUCCESS;
    (void) nthreads;

    nsummands_max = cscheme->nsummands_max;

    Py_BEGIN_ALLOW_THREADS
    nip = mscheme->vicinity_nip;
    #if defined(_OPENMP)
        if (nthreads == 0)
            nthreads = omp_get_num_procs();
        else if (nthreads > omp_get_num_procs()) {
            nthreads = omp_get_num_procs();
            printf("make_sum_params - Warning: Desired nthreads exceeds number of physical processors, falling to %d threads\n", nthreads);
        }

        #pragma omp parallel \
            shared (source_coords, ms, receiver_coords, nsources, nreceivers, \
                    cscheme, mscheme, mapping, interpolation, ws, irecords, nip) \
            private (ws_this, iout, nsummands, isource, icomponent, isummand, irecord_bases, weights_ip, iip) \
            reduction (+: err) \
            num_threads (nthreads)
        {
            #pragma omp for schedule (dynamic)
    #endif
        for (ireceiver=0; ireceiver<nreceivers; ireceiver++) {
            for (isource=0; isource<nsources; isource++) {
                cscheme->make_weights(
                    &source_coords[isource*5],
                    &ms[isource*cscheme->nsource_terms],
                    &receiver_coords[ireceiver*5],
                    ws_this);

                if (interpolation == MULTILINEAR)  {
                    err += mscheme->vicinity(
                        mapping,
                        &source_coords[isource*5],
                        &receiver_coords[ireceiver*5],
                        irecord_bases,
                        weights_ip);

                    for (iip=0; iip<nip; iip++) {
                        for (icomponent=0; icomponent<cscheme->ncomponents; icomponent++) {
                            iout = (ireceiver*nsources + isource)*cscheme->nsummands[icomponent]*nip;
                            nsummands = cscheme->nsummands[icomponent];
                            for (isummand=0; isummand<nsummands; isummand++) {
                                ws[icomponent][iout+iip*nsummands+isummand] = weights_ip[iip] * ws_this[icomponent*nsummands_max + isummand];
                                irecords[icomponent][iout+iip*nsummands+isummand] = irecord_bases[iip] + cscheme->igs[icomponent][isummand];
                                /*printf("%d\n", iout+iip*nsummands+isummand);*/
                            }
                        }
                    }
                } else if (interpolation == NEAREST_NEIGHBOR) {
                    err += mscheme->irecord(
                        mapping,
                        &source_coords[isource*5],
                        &receiver_coords[ireceiver*5],
                        irecord_bases);

                    for (icomponent=0; icomponent<cscheme->ncomponents; icomponent++) {
                        iout = (ireceiver*nsources + isource)*cscheme->nsummands[icomponent];
                        nsummands = cscheme->nsummands[icomponent];
                        for (isummand=0; isummand<nsummands; isummand++) {
                            ws[icomponent][iout+isummand] = ws_this[icomponent*nsummands_max + isummand];
                            irecords[icomponent][iout+isummand] = irecord_bases[0] + cscheme->igs[icomponent][isummand];
                        }
                    }
                }
            }
        }
    #if defined(_OPENMP)
        }
    #endif
    Py_END_ALLOW_THREADS
    if (err != SUCCESS)
        return INDEX_OUT_OF_BOUNDS;
    return SUCCESS;
}

static PyObject* w_store_sum(PyObject *m, PyObject *args) {
    PyObject *capsule, *irecords_arr, *delays_arr, *weights_arr;
    store_t *store;
    trace_t result;
    PyArrayObject *array = NULL;
    npy_intp array_dims[1] = {0};
    uint64_t *irecords;
    float32_t *delays, *weights;
    npy_intp n_;
    int n;
    int itmin_, nsamples_;
    int32_t itmin, nsamples;
    store_error_t err;

    struct module_state *st = GETSTATE(m);

    if (!PyArg_ParseTuple(args, "OOOOii", &capsule, &irecords_arr, &delays_arr,
                          &weights_arr, &itmin_, &nsamples_)) {
        PyErr_SetString(st->error,
            "usage: store_sum(cstore, irecords, delays, weights, itmin, nsamples)");

        return NULL;
    }

    store = get_store_from_capsule(capsule);
    if (store == NULL) return NULL;

    if (!good_array(irecords_arr, NPY_UINT64, -1, 1, NULL)) return NULL;
    n_ = PyArray_SIZE((PyArrayObject*)irecords_arr);
    if (!inposlimits(n_)) {
        PyErr_SetString(st->error,
            "store_sum: invalid number of entries in arrays");
        return NULL;
    }

    if (!good_array(delays_arr, NPY_FLOAT32, n_, 1, NULL)) return NULL;
    if (!good_array(weights_arr, NPY_FLOAT32, n_, 1, NULL)) return NULL;

    n = n_;

    if (!inlimits(itmin_)) {
        PyErr_SetString(st->error, "store_sum: invalid itmin argument");
        return NULL;
    }
    itmin = itmin_;

    if (!(inposlimits(nsamples_) || -1 == nsamples_)) {
        PyErr_SetString(st->error, "store_sum: invalid nsamples argument");
        return NULL;
    }
    nsamples = nsamples_;

    irecords = PyArray_DATA((PyArrayObject*)irecords_arr);
    delays = PyArray_DATA((PyArrayObject*)delays_arr);
    weights = PyArray_DATA((PyArrayObject*)weights_arr);

    if (nsamples == -1) {
        err = store_sum_extent(store, irecords, delays, n, &nsamples, &itmin);
        if (SUCCESS != err) {
            PyErr_SetString(st->error, store_error_names[err]);
            return NULL;
        }
    }

    array_dims[0] = nsamples;
    array = (PyArrayObject*)PyArray_ZEROS(1, array_dims, NPY_GFDTYPE, 0);

    result.nsamples = nsamples;
    result.itmin = itmin;
    result.data = (gf_dtype*)PyArray_DATA(array);

    err = store_sum(store, irecords, delays, weights, n, &result);
    if (SUCCESS != err) {
        PyErr_SetString(st->error, store_error_names[err]);
        return NULL;
    }

    return Py_BuildValue("Nififf", array, result.itmin, store->deltat,
                         result.is_zero, result.begin_value, result.end_value);
}

static PyObject* w_store_sum_static(PyObject *m, PyObject *args) {
    PyObject *capsule;
    PyArrayObject *irecords_arr, *delays_arr, *weights_arr, *result_arr;
    store_t *store;
    gf_dtype *result;
    uint64_t *irecords;
    float32_t *delays, *weights;
    npy_intp shape[1];
    int32_t it, ntargets, nthreads;
    size_t nsummands, nsources;
    store_error_t err;

    struct module_state *st = GETSTATE(m);

    if (!PyArg_ParseTuple(args, "OOOOiii", &capsule, &irecords_arr, &delays_arr,
                                     &weights_arr, &it, &ntargets, &nthreads)) {
        PyErr_SetString(st->error,
            "usage: store_sum_static(cstore, irecords, delays, weights, it, ntargets, nthreads)");

        return NULL;
    }

    store = get_store_from_capsule(capsule);
    
    nsummands = PyArray_SIZE((PyArrayObject*)irecords_arr) / ntargets;
    nsources = PyArray_SIZE((PyArrayObject*)delays_arr);

    if (store == NULL) {
        PyErr_SetString(st->error, "store_sum_static: invalid store");
        return NULL;
    }
    if (!good_array((PyObject*)irecords_arr, NPY_UINT64, nsummands * ntargets, 1, NULL)) {
            /*PyErr_SetString(st->error, "store_sum_static: unhealthy irecords array");*/
            return NULL;
    }
    if (!good_array((PyObject*)delays_arr, NPY_FLOAT32, -1, 1, NULL) ||
        nsummands % nsources != 0) {
        PyErr_SetString(st->error, "store_sum_static: unhealthy delays array");
        return NULL;
    }
    if (!good_array((PyObject*)weights_arr, NPY_FLOAT32, nsummands * ntargets, 1, NULL)) {
        /*PyErr_SetString(st->error, "store_sum_static: unhealthy weights array");*/
        return NULL;
    }
    if (!inlimits(it)) {
        PyErr_SetString(st->error, "store_sum_static: invalid it argument");
        return NULL;
    }

    irecords = PyArray_DATA((PyArrayObject*)irecords_arr);
    delays = PyArray_DATA((PyArrayObject*)delays_arr);
    weights = PyArray_DATA((PyArrayObject*)weights_arr);

    shape[0] = (npy_intp) ntargets;
    result_arr = (PyArrayObject*) PyArray_ZEROS(1, shape, NPY_GFDTYPE, 0);
    result = PyArray_DATA(result_arr);
    
    err = store_sum_static(store, irecords, delays, weights, it, ntargets, nsummands, nsources, nthreads, result);
    if (SUCCESS != err) {
        PyErr_SetString(st->error, store_error_names[err]);
        return NULL;
    }
    return (PyObject*) result_arr;
}


static PyObject* w_make_sum_params(PyObject *m, PyObject *args) {
    PyObject *capsule, *source_coords_arr, *receiver_coords_arr, *ms_arr;
    float64_t *source_coords, *receiver_coords, *ms;
    npy_intp shape_want_coords[2] = {-1, 5};
    npy_intp shape_want_ms[2] = {-1, 6};
    float32_t *weights[NCOMPONENTS_MAX];
    uint64_t *irecords[NCOMPONENTS_MAX];
    int32_t nthreads;
    size_t icomponent, vicinities_nip;
    size_t nsources, nreceivers;
    PyArrayObject *weights_arr, *irecords_arr;
    PyObject *out_list, *out_tuple;
    npy_intp array_dims[1];
    char *component_scheme_name, *interpolation_scheme_name;
    const component_scheme_t *cscheme;
    const mapping_scheme_t *mscheme;
    interpolation_scheme_id interpolation;
    store_error_t err;
    store_t *store;

    struct module_state *st = GETSTATE(m);

    if (!PyArg_ParseTuple(
            args, "OOOOssI", &capsule, &source_coords_arr, &ms_arr,
            &receiver_coords_arr, &component_scheme_name, 
            &interpolation_scheme_name, &nthreads)) {
        PyErr_SetString(st->error,
            "usage: make_sum_params(cstore, source_coords, moment_tensors, receiver_coords, component_scheme, interpolation_name, nthreads)");
        return NULL;
    }

    store = get_store_from_capsule(capsule);
    if (store == NULL) return NULL;

    mscheme = store->mapping_scheme;
    if (mscheme == NULL) {
        PyErr_SetString(st->error, "w_make_sum_params: no mapping scheme set on store");
        return NULL;
    }

    cscheme = get_component_scheme(component_scheme_name);
    if (cscheme == NULL) {
        PyErr_SetString(st->error, "w_make_sum_params: invalid component scheme name");
        return NULL;
    }

    interpolation = get_interpolation_scheme_id(interpolation_scheme_name);
    if (interpolation == UNDEFINED_INTERPOLATION_SCHEME) {
        PyErr_SetString(st->error, "w_make_sum_params: invalid interpolation scheme name");
        return NULL;
    }

    if (!good_array(source_coords_arr, NPY_FLOAT64, -1, 2, shape_want_coords)) {
        return NULL;
    }

    shape_want_ms[1] = cscheme->nsource_terms;

    if (!good_array(ms_arr, NPY_FLOAT64, -1, 2, shape_want_ms)) {
        return NULL;
    }

    if (!good_array(receiver_coords_arr, NPY_FLOAT64, -1, 2, shape_want_coords)) {
        return NULL;
    }

    source_coords = PyArray_DATA((PyArrayObject*)source_coords_arr);
    nsources = PyArray_DIMS((PyArrayObject*)source_coords_arr)[0];
    ms = PyArray_DATA((PyArrayObject*)ms_arr);
    receiver_coords = PyArray_DATA((PyArrayObject*)receiver_coords_arr);
    nreceivers = PyArray_DIMS((PyArrayObject*)receiver_coords_arr)[0];

    if (interpolation == NEAREST_NEIGHBOR) {
        vicinities_nip = 1;
    } else {
        vicinities_nip = mscheme->vicinity_nip;
    }

    out_list = Py_BuildValue("[]");
    for (icomponent=0; icomponent<cscheme->ncomponents; icomponent++) {
        array_dims[0] = nsources * nreceivers * cscheme->nsummands[icomponent] * vicinities_nip;
        /* printf("nsources: %ld\n", nsources);
        printf("nreceiver: %ld\n", nreceivers);
        printf("nsummands: %ld\n", cscheme->nsummands[icomponent]);
        printf("vicinities_nip: %ld\n", vicinities_nip);
        printf("array_size: %ld bytes\n", array_dims[0]*4 + array_dims[0]*8); */
        weights_arr = (PyArrayObject*)PyArray_SimpleNew(1, array_dims, NPY_FLOAT32);
        irecords_arr = (PyArrayObject*)PyArray_SimpleNew(1, array_dims, NPY_UINT64);

        weights[icomponent] = PyArray_DATA(weights_arr);
        irecords[icomponent] = PyArray_DATA(irecords_arr);

        out_tuple = Py_BuildValue("(N,N)", (PyObject*)weights_arr, (PyObject*)irecords_arr);

        PyList_Append(out_list, out_tuple);
        Py_DECREF(out_tuple);
    }

    err = make_sum_params(
        source_coords,
        ms,
        receiver_coords,
        nsources,
        nreceivers,
        cscheme,
        mscheme,
        store->mapping,
        interpolation,
        nthreads,
        weights,
        irecords);

    if (SUCCESS != err) {
        Py_DECREF(out_list);
        PyErr_SetString(st->error, store_error_names[err]);
        return NULL;
    }

    return out_list;
}


static PyObject* w_store_calc_timeseries(PyObject *m, PyObject *args) {
    PyObject *capsule, *source_coords_arr, *ms_arr, *delays_arr, *receiver_coords_arr, *itmin_arr, *nsamples_arr, *out_list;
    PyArrayObject *array = NULL;
    store_t *store;
    npy_intp array_dims[1] = {0};

    char *component_scheme_name, *interpolation_scheme_name;
    const component_scheme_t *cscheme;
    const mapping_scheme_t *mscheme;
    interpolation_scheme_id interpolation;

    float64_t *source_coords, *receiver_coords, *ms, *delays;
    int32_t *itmin, *nsamples, this_nsamples, this_itmin;
    int nsources, nreceivers;
    int32_t nthreads;
    store_error_t err;

    npy_intp shape_want_coords[2] = {-1, 5};
    npy_intp shape_want_ms[2] = {-1, 6};

    size_t ires;

    struct module_state *st = GETSTATE(m);

    if (!PyArg_ParseTuple(
            args, "OOOOOssOOI", &capsule, &source_coords_arr, &ms_arr, &delays_arr,
            &receiver_coords_arr, &component_scheme_name, 
            &interpolation_scheme_name, &itmin_arr, &nsamples_arr, &nthreads)) {
        PyErr_SetString(st->error,
            "usage: store_calc_timeseries(cstore, source_coords, moment_tensors, delays, receiver_coords, component_scheme, interpolation_name, itmin_arr, nsamples_arr, nthreads)");
        return NULL;
    }

    store = get_store_from_capsule(capsule);
    if (store == NULL) {
        PyErr_SetString(st->error, "w_store_calc_timeseries: bad store given");
        return NULL;
    }

    mscheme = store->mapping_scheme;
    if (mscheme == NULL) {
        PyErr_SetString(st->error, "w_store_calc_timeseries: no mapping scheme set on store");
        return NULL;
    }

    cscheme = get_component_scheme(component_scheme_name);
    if (cscheme == NULL) {
        PyErr_SetString(st->error, "w_store_calc_timeseries: invalid component scheme name");
        return NULL;
    }

    interpolation = get_interpolation_scheme_id(interpolation_scheme_name);
    if (interpolation == UNDEFINED_INTERPOLATION_SCHEME) {
        PyErr_SetString(st->error, "w_store_calc_timeseries: invalid interpolation scheme name");
        return NULL;
    }
    if (!good_array(source_coords_arr, NPY_FLOAT64, -1, 2, shape_want_coords)) {
        PyErr_SetString(st->error, "w_store_calc_timeseries: unhealthy source_coords array");
        return NULL;
    }

    shape_want_ms[1] = cscheme->nsource_terms;
    if (!good_array(ms_arr, NPY_FLOAT64, -1, 2, shape_want_ms)) {
        PyErr_SetString(st->error, "w_store_calc_timeseries: unhealthy moment_tensors array");
        return NULL;
    }

    if (!good_array(receiver_coords_arr, NPY_FLOAT64, -1, 2, shape_want_coords)) {
        PyErr_SetString(st->error, "w_store_calc_timeseries: unhealthy reveiver_coords array");
        return NULL;
    }

    nsources = PyArray_DIMS((PyArrayObject*) source_coords_arr)[0];
    nreceivers = PyArray_DIMS((PyArrayObject*) receiver_coords_arr)[0];

    if (!good_array((PyObject*)delays_arr, NPY_FLOAT64, nsources, 1, NULL)) {
        PyErr_SetString(st->error, "w_store_calc_timeseries: unhealthy delays array");
        return NULL;
    }

    if (!good_array((PyObject*)itmin_arr, NPY_INT32, nreceivers, 1, NULL)) {
        PyErr_SetString(st->error, "w_store_calc_timeseries: unhealthy itmin array");
        return NULL;
    }

    if (!good_array((PyObject*)nsamples_arr, NPY_INT32, nreceivers, 1, NULL)) {
        PyErr_SetString(st->error, "w_store_calc_timeseries: unhealthy nsamples array");
        return NULL;
    }

    /*if (!inlimits(itmin_)) {
        PyErr_SetString(st->error, "w_store_calc_timeseries: invalid itmin argument");
        return NULL;
    }

    if (!(inposlimits(nsamples_) || -1 == nsamples_)) {
        PyErr_SetString(st->error, "w_store_calc_timeseries: invalid nsamples argument");
        return NULL;
    }*/

    source_coords = PyArray_DATA((PyArrayObject*) source_coords_arr);
    ms = PyArray_DATA((PyArrayObject*) ms_arr);
    delays = PyArray_DATA((PyArrayObject*) delays_arr);
    receiver_coords = PyArray_DATA((PyArrayObject*) receiver_coords_arr);

    itmin = PyArray_DATA((PyArrayObject*) itmin_arr);
    nsamples = PyArray_DATA((PyArrayObject*) nsamples_arr);


    // Initialize empty traces
    result_trace_t *results[nreceivers*cscheme->ncomponents];

    for (ires=0; ires < nreceivers*cscheme->ncomponents; ires++) {


<<<<<<< HEAD
        this_nsamples = nsamples[ires / cscheme->ncomponents];
        this_itmin = itmin[ires / cscheme->ncomponents];

        if (this_nsamples == -1)
            this_itmin = 999999;

        result_trace_t *result = malloc(sizeof(result_trace_t));
=======
        nsamples_want = nsamples[ires / cscheme->ncomponents];
        itmin_want = itmin[ires / cscheme->ncomponents];

        if (nsamples_want == -1)
            itmin_want = 999999;

        result_trace_t *result = malloc(sizeof(result_trace_t));
        /* TODO can fail */
>>>>>>> d2775946

        result->icomponent = ires % cscheme->ncomponents;

        result->nsamples = 0; // initialized by check_trace_extent
<<<<<<< HEAD
        result->nsamples_want = this_nsamples;

        result->itmin = this_itmin;
        result->itmin_want = this_itmin;
        result->itmax = 0; // initialized by check_trace_extent
        result->empty = 1;

        if (this_nsamples == -1)
            result->ncapacity = RESULT_INIT_CAPACITY * 3;
        else
            result->ncapacity = (this_nsamples / RESULT_INIT_CAPACITY + 1) + RESULT_INIT_CAPACITY * 2;

        result->buffer = (gf_dtype*) calloc(RESULT_INIT_CAPACITY * 3, sizeof(gf_dtype));
=======
        result->nsamples_want = nsamples_want;

        result->itmin = itmin_want;
        result->itmin_want = itmin_want;
        result->itmax = 0; // initialized by check_trace_extent
        result->empty = 1;

        if (nsamples_want == -1)
            result->ncapacity = RESULT_INIT_CAPACITY * 3;
        else
            result->ncapacity = (nsamples_want / RESULT_INIT_CAPACITY + 1) + RESULT_INIT_CAPACITY * 2;

        result->buffer = (gf_dtype*) calloc(result->ncapacity, sizeof(gf_dtype));
        /* TODO can fail */
        
>>>>>>> d2775946
        result->buf_pos = RESULT_INIT_CAPACITY;
        result->data = result->buffer + RESULT_INIT_CAPACITY;

        results[ires] = result;
    }

    err = store_calc_timeseries(
        store,
        source_coords,
        ms,
        delays,
        receiver_coords,
        nsources,
        nreceivers,
        cscheme,
        mscheme,
        store->mapping,
        interpolation,
        nthreads,
        results);

    if (SUCCESS != err) {
        PyErr_SetString(st->error, store_error_names[err]);
        return NULL;
    }

    out_list = Py_BuildValue("[]");
    for (ires=0; ires < nreceivers*cscheme->ncomponents; ires++) {
        result_trace_t *result = results[ires];

<<<<<<< HEAD
        array_dims[0] = result->nsamples;
        array = (PyArrayObject*) PyArray_SimpleNewFromData(1, array_dims, NPY_GFDTYPE, result->data);
=======
        array = (PyArrayObject*) PyArray_SimpleNewFromData(1, array_dims, NPY_GFDTYPE, result->data);
        /* TODO copy array to avoid mem leak */
>>>>>>> d2775946

        PyList_Append(
            out_list,
            Py_BuildValue("Nififfi", array, result->itmin, store->deltat,
                result->is_zero, result->begin_value, result->end_value, result->icomponent));

        /*printf("comp: %d, nsamples: %d, itmin: %d\n", result->icomponent, result->nsamples, result->itmin);*/
    }
<<<<<<< HEAD
=======

    /* TODO cleanup */

>>>>>>> d2775946
    return out_list;
}


static PyObject* w_store_calc_static(PyObject *m, PyObject *args) {
    PyObject *capsule, *source_coords_arr, *receiver_coords_arr, *ms_arr, *delays_arr;
    PyArrayObject *results_arr;
    float64_t *source_coords, *receiver_coords, *ms, *delays;
    gf_dtype *results[NCOMPONENTS_MAX];
    int32_t it, nthreads;
    size_t icomponent, nsources, nreceivers;

    char *component_scheme_name, *interpolation_scheme_name;
    const component_scheme_t *cscheme;
    const mapping_scheme_t *mscheme;
    interpolation_scheme_id interpolation;
    store_error_t err;
    store_t *store;
    PyObject *out_list;

    npy_intp array_dims[1];
    npy_intp shape_want_coords[2] = {-1, 5};
    npy_intp shape_want_ms[2] = {-1, 6};

    struct module_state *st = GETSTATE(m);


    if (!PyArg_ParseTuple(
            args, "OOOOOssII", &capsule, &source_coords_arr, &ms_arr, &delays_arr, &receiver_coords_arr,
            &component_scheme_name, &interpolation_scheme_name,
            &it, &nthreads)) {
        PyErr_SetString(st->error,
            "usage: calc_static(cstore, source_coords, moment_tensors, delays, receiver_coords, component_scheme, interpolation_name, it, nthreads)");
        return NULL;
    }

    store = get_store_from_capsule(capsule);
    if (store == NULL) {
        PyErr_SetString(st->error, "w_store_sum_static: bad store given");
        return NULL;
    }

    mscheme = store->mapping_scheme;
    if (mscheme == NULL) {
        PyErr_SetString(st->error, "w_store_sum_static: no mapping scheme set on store");
        return NULL;
    }

    cscheme = get_component_scheme(component_scheme_name);
    if (cscheme == NULL) {
        PyErr_SetString(st->error, "w_store_sum_static: invalid component scheme name");
        return NULL;
    }

    interpolation = get_interpolation_scheme_id(interpolation_scheme_name);
    if (interpolation == UNDEFINED_INTERPOLATION_SCHEME) {
        PyErr_SetString(st->error, "w_store_sum_static: invalid interpolation scheme name");
        return NULL;
    }
    if (!good_array(source_coords_arr, NPY_FLOAT64, -1, 2, shape_want_coords)) {
        PyErr_SetString(st->error, "w_store_sum_static: unhealthy source_coords array");
        return NULL;
    }

    shape_want_ms[1] = cscheme->nsource_terms;
    if (!good_array(ms_arr, NPY_FLOAT64, -1, 2, shape_want_ms)) {
        PyErr_SetString(st->error, "w_store_calc_static: unhealthy moment_tensors array");
        return NULL;
    }

    if (!good_array(receiver_coords_arr, NPY_FLOAT64, -1, 2, shape_want_coords)) {
        PyErr_SetString(st->error, "w_store_calc_static: unhealthy reveiver_coords array");
        return NULL;
    }

    if (!good_array((PyObject*)delays_arr, NPY_FLOAT64, -1, 1, NULL)) {
        PyErr_SetString(st->error, "w_store_calc_static: unhealthy delays array");
        return NULL;
    }

    if (!inlimits(it)) {
        PyErr_SetString(st->error, "w_store_calc_static: invalid it argument");
        return NULL;
    }

    source_coords = PyArray_DATA((PyArrayObject*)source_coords_arr);
    ms = PyArray_DATA((PyArrayObject*)ms_arr);
    delays = PyArray_DATA((PyArrayObject*)delays_arr);
    receiver_coords = PyArray_DATA((PyArrayObject*)receiver_coords_arr);

    nsources = PyArray_DIMS((PyArrayObject*)source_coords_arr)[0];
    nreceivers = PyArray_DIMS((PyArrayObject*)receiver_coords_arr)[0];

    out_list = Py_BuildValue("[]");
    array_dims[0] = (npy_intp) nreceivers;

    for (icomponent=0; icomponent<cscheme->ncomponents; icomponent++) {
        results_arr = (PyArrayObject*) PyArray_ZEROS(1, array_dims, NPY_GFDTYPE, 0);
        results[icomponent] = PyArray_DATA(results_arr);

        PyList_Append(out_list, (PyObject*)results_arr);
        Py_DECREF(results_arr);
    }

    err = store_calc_static(
        store,
        source_coords,
        ms,
        delays,
        receiver_coords,
        nsources,
        nreceivers,
        cscheme,
        mscheme,
        store->mapping,
        interpolation,
        it,
        nthreads,
        results);

    if (SUCCESS != err) {
        Py_DECREF(out_list);
        PyErr_SetString(st->error, store_error_names[err]);
        return NULL;
    }

    return out_list;
}


static PyMethodDef store_ext_methods[] = {
    {"store_init",  w_store_init, METH_VARARGS,
        "Initialize store struct." },

    {"store_mapping_init", w_store_mapping_init, METH_VARARGS,
        "Initialize store index mapping." },

    {"store_get", w_store_get, METH_VARARGS,
        "Get a GF trace." },

    {"store_sum", w_store_sum, METH_VARARGS,
        "Get weight-and-delay-sum of GF traces." },

    {"store_sum_static", w_store_sum_static, METH_VARARGS,
        "Get weight-and-delay-sum of GF samples for static displacement." },

    {"store_calc_static", w_store_calc_static, METH_VARARGS,
        "Calculate static displacements (make make_sum_params obsolete)" },

    {"store_calc_timeseries", w_store_calc_timeseries, METH_VARARGS,
        "Calculate timeseries (make make_sum_params obsolete)" },

    {"make_sum_params", w_make_sum_params, METH_VARARGS,
        "Prepare parameters for weight-and-delay-sum." },

    {NULL, NULL, 0, NULL}        /* Sentinel */
};

#if PY_MAJOR_VERSION >= 3

static int store_ext_traverse(PyObject *m, visitproc visit, void *arg) {
    Py_VISIT(GETSTATE(m)->error);
    return 0;
}

static int store_ext_clear(PyObject *m) {
    Py_CLEAR(GETSTATE(m)->error);
    return 0;
}


static struct PyModuleDef moduledef = {
        PyModuleDef_HEAD_INIT,
        "store_ext",
        NULL,
        sizeof(struct module_state),
        store_ext_methods,
        NULL,
        store_ext_traverse,
        store_ext_clear,
        NULL
};

#define INITERROR return NULL

PyMODINIT_FUNC
PyInit_store_ext(void)

#else
#define INITERROR return

void
initstore_ext(void)
#endif

{
#if PY_MAJOR_VERSION >= 3
    PyObject *module = PyModule_Create(&moduledef);
#else
    PyObject *module = Py_InitModule("store_ext", store_ext_methods);
#endif
    import_array();

    if (module == NULL)
        INITERROR;
    struct module_state *st = GETSTATE(module);

    st->error = PyErr_NewException("pyrocko.gf.store_ext.StoreExtError", NULL, NULL);
    if (st->error == NULL) {
        Py_DECREF(module);
        INITERROR;
    }

    Py_INCREF(st->error);
    PyModule_AddObject(module, "StoreExtError", st->error);

#if PY_MAJOR_VERSION >= 3
    return module;
#endif
}<|MERGE_RESOLUTION|>--- conflicted
+++ resolved
@@ -821,17 +821,12 @@
             start_pos = (new_capacity - nsamples) / 2;
         } while (nsamples > new_capacity - start_pos);
 
-<<<<<<< HEAD
-        new_buffer = (gf_dtype*) calloc(new_capacity, sizeof(gf_dtype));
-        memcpy(new_buffer + start_pos, result->buffer, sizeof(gf_dtype) * result->ncapacity);
-=======
 
         new_buffer = (gf_dtype*) calloc(new_capacity, sizeof(gf_dtype));
         /* TODO handle alloc failure */
 
         memcpy(new_buffer + start_pos, result->buffer, sizeof(gf_dtype) * result->ncapacity);
         
->>>>>>> d2775946
         free(result->buffer);
 
         result->buf_pos = start_pos;
@@ -879,10 +874,7 @@
 
     if (result->nsamples_want == -1) {
         err = store_get_span(store, irecord, &itmin, &ns, &is_zero);
-<<<<<<< HEAD
-=======
         /* TODO handle error */
->>>>>>> d2775946
 
         idelay = delay/store->deltat;
         itmin = itmin + (int) floor(idelay);
@@ -1042,15 +1034,10 @@
             delay = delays[isource];
             idelay_floor = (int) floor(delay/deltat);
             idelay_ceil = (int) ceil(delay/deltat);
-<<<<<<< HEAD
-            if (!inlimits(idelay_floor) || !inlimits(idelay_ceil))
-                err += BAD_REQUEST;
-=======
             if (!inlimits(idelay_floor) || !inlimits(idelay_ceil)) {
                 err += BAD_REQUEST;
                 continue;
             }
->>>>>>> d2775946
             
             if (interpolation == MULTILINEAR) {
                 err += mscheme->vicinity(
@@ -1078,19 +1065,13 @@
 
                             idx_record = irecord_bases[iip] + cscheme->igs[icomponent][isummand];
                             err += check_trace_extent(store, result, delay, idx_record);
-<<<<<<< HEAD
-=======
                             /* TODO handle possible errors */
->>>>>>> d2775946
 
                             if (weight == 0.)
                                 continue;
 
                             err += store_get(store, idx_record, &trace);
-<<<<<<< HEAD
-=======
                             /* TODO handle errors */
->>>>>>> d2775946
                             if (trace.is_zero)
                                 continue;
 
@@ -2629,15 +2610,6 @@
     for (ires=0; ires < nreceivers*cscheme->ncomponents; ires++) {
 
 
-<<<<<<< HEAD
-        this_nsamples = nsamples[ires / cscheme->ncomponents];
-        this_itmin = itmin[ires / cscheme->ncomponents];
-
-        if (this_nsamples == -1)
-            this_itmin = 999999;
-
-        result_trace_t *result = malloc(sizeof(result_trace_t));
-=======
         nsamples_want = nsamples[ires / cscheme->ncomponents];
         itmin_want = itmin[ires / cscheme->ncomponents];
 
@@ -2646,26 +2618,10 @@
 
         result_trace_t *result = malloc(sizeof(result_trace_t));
         /* TODO can fail */
->>>>>>> d2775946
 
         result->icomponent = ires % cscheme->ncomponents;
 
         result->nsamples = 0; // initialized by check_trace_extent
-<<<<<<< HEAD
-        result->nsamples_want = this_nsamples;
-
-        result->itmin = this_itmin;
-        result->itmin_want = this_itmin;
-        result->itmax = 0; // initialized by check_trace_extent
-        result->empty = 1;
-
-        if (this_nsamples == -1)
-            result->ncapacity = RESULT_INIT_CAPACITY * 3;
-        else
-            result->ncapacity = (this_nsamples / RESULT_INIT_CAPACITY + 1) + RESULT_INIT_CAPACITY * 2;
-
-        result->buffer = (gf_dtype*) calloc(RESULT_INIT_CAPACITY * 3, sizeof(gf_dtype));
-=======
         result->nsamples_want = nsamples_want;
 
         result->itmin = itmin_want;
@@ -2681,7 +2637,6 @@
         result->buffer = (gf_dtype*) calloc(result->ncapacity, sizeof(gf_dtype));
         /* TODO can fail */
         
->>>>>>> d2775946
         result->buf_pos = RESULT_INIT_CAPACITY;
         result->data = result->buffer + RESULT_INIT_CAPACITY;
 
@@ -2712,13 +2667,8 @@
     for (ires=0; ires < nreceivers*cscheme->ncomponents; ires++) {
         result_trace_t *result = results[ires];
 
-<<<<<<< HEAD
-        array_dims[0] = result->nsamples;
-        array = (PyArrayObject*) PyArray_SimpleNewFromData(1, array_dims, NPY_GFDTYPE, result->data);
-=======
         array = (PyArrayObject*) PyArray_SimpleNewFromData(1, array_dims, NPY_GFDTYPE, result->data);
         /* TODO copy array to avoid mem leak */
->>>>>>> d2775946
 
         PyList_Append(
             out_list,
@@ -2727,12 +2677,9 @@
 
         /*printf("comp: %d, nsamples: %d, itmin: %d\n", result->icomponent, result->nsamples, result->itmin);*/
     }
-<<<<<<< HEAD
-=======
 
     /* TODO cleanup */
 
->>>>>>> d2775946
     return out_list;
 }
 
