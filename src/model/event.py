--- conflicted
+++ resolved
@@ -11,13 +11,10 @@
 import base64
 
 from pyrocko import util, moment_tensor
-<<<<<<< HEAD
-from pyrocko.guts import Object, Float, String, Timestamp, Unicode
-from .location import Location
-=======
+
 from pyrocko.guts import Object, Float, String, Timestamp, Unicode, \
     StringPattern, List
->>>>>>> 00151275
+from .location import Location
 
 logger = logging.getLogger('pyrocko.model.event')
 
@@ -47,15 +44,11 @@
     pass
 
 
-<<<<<<< HEAD
-class Event(Location):
-=======
 class Tag(StringPattern):
     pattern = r'^[A-Za-z][A-Za-z0-9._]{0,128}:[A-Za-z0-9._-]+$'
 
 
-class Event(Object):
->>>>>>> 00151275
+class Event(Location):
     '''Seismic event representation
 
     :param lat: latitude of hypocenter (default 0.0)
@@ -84,12 +77,8 @@
     def __init__(
             self, lat=0., lon=0., time=0., name='', depth=None, elevation=None,
             magnitude=None, magnitude_type=None, region=None, load=None,
-<<<<<<< HEAD
-            loadf=None, catalog=None, moment_tensor=None, duration=None,):
-=======
             loadf=None, catalog=None, moment_tensor=None, duration=None,
             tags=[]):
->>>>>>> 00151275
 
         vals = None
         if load is not None:
