# http://pyrocko.org - GPLv3
#
# The Pyrocko Developers, 21st Century
# ---|P------/S----------~Lg----------
'''
Utility functions for Pyrocko.

.. _time-handling-mode:

High precision time handling mode
.................................

Pyrocko can treat timestamps either as standard double precision (64 bit)
floating point values, or as high precision float (:py:class:`numpy.float128`
or :py:class:`numpy.float96`, whichever is available), aliased here as
:py:class:`pyrocko.util.hpfloat`. High precision time stamps are required when
handling data with sub-millisecond precision, i.e. kHz/MHz data streams and
event catalogs derived from such data.

Not all functions in Pyrocko and in programs depending on Pyrocko may work
correctly with high precision times. Therefore, Pyrocko's high precision time
handling mode has to be actively activated by user config, command line option
or enforced within a certain script/program.

The default high precision time handling mode can be configured globally with
the user config variable
:py:gattr:`~pyrocko.config.Config.use_high_precision_time`. Calling the
function :py:func:`use_high_precision_time` overrides the default from the
config file. This function may be called at startup of a program/script
requiring a specific time handling mode.

To create a valid time stamp for use in Pyrocko (e.g. in
:py:class:`~pyrocko.model.Event` or :py:class:`~pyrocko.trace.Trace` objects),
use:

.. code-block :: python

    import time
    from pyrocko import util

    # By default using mode selected in user config, override with:
    # util.use_high_precision_time(True)   # force high precision mode
    # util.use_high_precision_time(False)  # force low precision mode

    t1 = util.str_to_time('2020-08-27 10:22:00')
    t2 = util.str_to_time('2020-08-27 10:22:00.111222')
    t3 = util.to_time_float(time.time())

    # To get the appropriate float class, use:

    time_float = util.get_time_float()
    #  -> float, numpy.float128 or numpy.float96
    [isinstance(t, time_float) for t in [t1, t2, t3]]
    #  -> [True, True, True]

    # Shortcut:
    util.check_time_class(t1)

Module content
..............
'''

<<<<<<< HEAD
from __future__ import division, print_function

import calendar
import fnmatch
=======
import time
>>>>>>> f7550144
import logging
import math
import os
import re
import sys
import time

try:
    import fcntl
except ImportError:
    fcntl = None
import errno
import optparse
import os.path as op

import numpy as num
from scipy import signal

import pyrocko
from pyrocko import dummy_progressbar

<<<<<<< HEAD
try:
    from urllib.error import HTTPError, URLError  # noqa
    from urllib.parse import quote, unquote, urlencode  # noqa
    from urllib.request import HTTPDigestAuthHandler, Request, build_opener
    from urllib.request import urlopen as _urlopen  # noqa

except ImportError:
    from urllib import quote, unquote, urlencode  # noqa

    from urllib2 import (
        HTTPDigestAuthHandler,
        HTTPError,
        Request,
        URLError,
        build_opener,
    )
    from urllib2 import urlopen as _urlopen  # noqa
=======

from urllib.parse import urlencode, quote, unquote  # noqa
from urllib.request import Request, build_opener, HTTPDigestAuthHandler  # noqa
from urllib.request import urlopen as _urlopen  # noqa
from urllib.error import HTTPError, URLError  # noqa

>>>>>>> f7550144

try:
    import ssl

    import certifi
    g_ssl_context = ssl.create_default_context(cafile=certifi.where())
except ImportError:
    g_ssl_context = None


class URLErrorSSL(URLError):

    def __init__(self, urlerror):
        self.__dict__ = urlerror.__dict__.copy()

    def __str__(self):
        return (
            'Requesting web resource failed and the problem could be '
            'related to SSL. Python standard libraries on some older '
            'systems (like Ubuntu 14.04) are known to have trouble '
            'with some SSL setups of today\'s servers: %s'
            % URLError.__str__(self))


def urlopen_ssl_check(*args, **kwargs):
    try:
        return urlopen(*args, **kwargs)
    except URLError as e:
        if str(e).find('SSL') != -1:
            raise URLErrorSSL(e)
        else:
            raise


def urlopen(*args, **kwargs):

    if 'context' not in kwargs and g_ssl_context is not None:
        kwargs['context'] = g_ssl_context

    return _urlopen(*args, **kwargs)


try:
    long
except NameError:
    long = int


force_dummy_progressbar = False


try:
    from pyrocko import util_ext
except ImportError:
    util_ext = None


logger = logging.getLogger('pyrocko.util')


try:
    num_full = num.full
except AttributeError:
    def num_full(shape, fill_value, dtype=None, order='C'):
        a = num.empty(shape, dtype=dtype, order=order)
        a.fill(fill_value)
        return a

try:
    num_full_like = num.full_like
except AttributeError:
    def num_full_like(arr, fill_value, dtype=None, order='K', subok=True):
        a = num.empty_like(arr, dtype=dtype, order=order, subok=subok)
        a.fill(fill_value)
        return a


g_setup_logging_args = 'pyrocko', 'warning'


def setup_logging(programname='pyrocko', levelname='warning'):
    '''
    Initialize logging.

    :param programname: program name to be written in log
    :param levelname: string indicating the logging level ('debug', 'info',
        'warning', 'error', 'critical')

    This function is called at startup by most pyrocko programs to set up a
    consistent logging format. This is simply a shortcut to a call to
    :py:func:`logging.basicConfig()`.
    '''

    global g_setup_logging_args
    g_setup_logging_args = (programname, levelname)

    levels = {'debug': logging.DEBUG,
              'info': logging.INFO,
              'warning': logging.WARNING,
              'error': logging.ERROR,
              'critical': logging.CRITICAL}

    logging.basicConfig(
        level=levels[levelname],
        format=programname+':%(name)-25s - %(levelname)-8s - %(message)s')


def subprocess_setup_logging_args():
    '''
    Get arguments from previous call to setup_logging.

    These can be sent down to a worker process so it can setup its logging
    in the same way as the main process.
    '''
    return g_setup_logging_args


def data_file(fn):
    return os.path.join(os.path.split(__file__)[0], 'data', fn)


class DownloadError(Exception):
    pass


class PathExists(DownloadError):
    pass


def _download(url, fpath, username=None, password=None,
              force=False, method='download', stats=None,
              status_callback=None, entries_wanted=None,
              recursive=False, header=None):

    import requests
    from requests.auth import HTTPBasicAuth
    from requests.exceptions import HTTPError as req_HTTPError

    requests.adapters.DEFAULT_RETRIES = 5
    urljoin = requests.compat.urljoin

    session = requests.Session()
    session.header = header
    session.auth = None if username is None\
        else HTTPBasicAuth(username, password)

    status = {
        'ntotal_files': 0,
        'nread_files': 0,
        'ntotal_bytes_all_files': 0,
        'nread_bytes_all_files': 0,
        'ntotal_bytes_current_file': 0,
        'nread_bytes_current_file': 0,
        'finished': False
    }

    try:
        url_to_size = {}

        if callable(status_callback):
            status_callback(status)

        if not recursive and url.endswith('/'):
            raise DownloadError(
                'URL: %s appears to be a directory'
                ' but recurvise download is False' % url)

        if recursive and not url.endswith('/'):
            url += '/'

        def parse_directory_tree(url, subdir=''):
            r = session.get(urljoin(url, subdir))
            r.raise_for_status()

            entries = re.findall(r'href="([a-zA-Z0-9_.-]+/?)"', r.text)

            files = sorted(set(subdir + fn for fn in entries
                               if not fn.endswith('/')))

            if entries_wanted is not None:
                files = [fn for fn in files
                         if (fn in wanted for wanted in entries_wanted)]

            status['ntotal_files'] += len(files)

            dirs = sorted(set(subdir + dn for dn in entries
                              if dn.endswith('/')
                              and dn not in ('./', '../')))

            for dn in dirs:
                files.extend(parse_directory_tree(
                    url, subdir=dn))

            return files

        def get_content_length(url):
            if url not in url_to_size:
                r = session.head(url, headers={'Accept-Encoding': ''})

                content_length = r.headers.get('content-length', None)
                if content_length is None:
                    logger.debug('Could not get HTTP header '
                                 'Content-Length for %s' % url)

                    content_length = None

                else:
                    content_length = int(content_length)
                    status['ntotal_bytes_all_files'] += content_length
                    if callable(status_callback):
                        status_callback(status)

                url_to_size[url] = content_length

            return url_to_size[url]

        def download_file(url, fn):
            logger.info('starting download of %s...' % url)
            ensuredirs(fn)

            fsize = get_content_length(url)
            status['ntotal_bytes_current_file'] = fsize
            status['nread_bytes_current_file'] = 0
            if callable(status_callback):
                status_callback(status)

            r = session.get(url, stream=True, timeout=5)
            r.raise_for_status()

            frx = 0
            fn_tmp = fn + '.%i.temp' % os.getpid()
            with open(fn_tmp, 'wb') as f:
                for d in r.iter_content(chunk_size=1024):
                    f.write(d)
                    frx += len(d)

                    status['nread_bytes_all_files'] += len(d)
                    status['nread_bytes_current_file'] += len(d)
                    if callable(status_callback):
                        status_callback(status)

            os.rename(fn_tmp, fn)

            if fsize is not None and frx != fsize:
                logger.warning(
                    'HTTP header Content-Length: %i bytes does not match '
                    'download size %i bytes' % (fsize, frx))

            logger.info('finished download of %s' % url)

            status['nread_files'] += 1
            if callable(status_callback):
                status_callback(status)

        if recursive:
            if op.exists(fpath) and not force:
                raise PathExists('path %s already exists' % fpath)

            files = parse_directory_tree(url)

            dsize = 0
            for fn in files:
                file_url = urljoin(url, fn)
                dsize += get_content_length(file_url) or 0

            if method == 'calcsize':
                return dsize

            else:
                for fn in files:
                    file_url = urljoin(url, fn)
                    download_file(file_url, op.join(fpath, fn))

        else:
            status['ntotal_files'] += 1
            if callable(status_callback):
                status_callback(status)

            fsize = get_content_length(url)
            if method == 'calcsize':
                return fsize
            else:
                download_file(url, fpath)

    except req_HTTPError as e:
        logging.warning("http error: %s" % e)
        raise DownloadError('could not download file(s) from: %s' % url)

    finally:
        status['finished'] = True
        if callable(status_callback):
            status_callback(status)
        session.close()


def download_file(
        url, fpath, username=None, password=None, status_callback=None,
        **kwargs):
    return _download(
        url, fpath, username, password,
        recursive=False,
        status_callback=status_callback,
        **kwargs)


def download_dir(
        url, fpath, username=None, password=None, status_callback=None,
        **kwargs):

    return _download(
        url, fpath, username, password,
        recursive=True,
        status_callback=status_callback,
        **kwargs)


class HPFloatUnavailable(Exception):
    pass


class dummy_hpfloat(object):
    def __init__(self, *args, **kwargs):
        raise HPFloatUnavailable(
            'NumPy lacks support for float128 or float96 data type on this '
            'platform.')


if hasattr(num, 'float128'):
    hpfloat = num.float128

elif hasattr(num, 'float96'):
    hpfloat = num.float96

else:
    hpfloat = dummy_hpfloat


g_time_float = None
g_time_dtype = None


class TimeFloatSettingError(Exception):
    pass


def use_high_precision_time(enabled):
    '''
    Globally force a specific time handling mode.

    See :ref:`High precision time handling mode <time-handling-mode>`.

    :param enabled: enable/disable use of high precision time type
    :type enabled: bool

    This function should be called before handling/reading any time data.
    It can only be called once.

    Special attention is required when using multiprocessing on a platform
    which does not use fork under the hood. In such cases, the desired setting
    must be set also in the subprocess.
    '''
    _setup_high_precision_time_mode(enabled_app=enabled)


def _setup_high_precision_time_mode(enabled_app=False):
    global g_time_float
    global g_time_dtype

    if not (g_time_float is None and g_time_dtype is None):
        raise TimeFloatSettingError(
            'Cannot set time handling mode: too late, it has already been '
            'fixed by an earlier call.')

    from pyrocko import config

    conf = config.config()
    enabled_config = conf.use_high_precision_time

    enabled_env = os.environ.get('PYROCKO_USE_HIGH_PRECISION_TIME', None)
    if enabled_env is not None:
        try:
            enabled_env = int(enabled_env) == 1
        except ValueError:
            raise TimeFloatSettingError(
                'Environment variable PYROCKO_USE_HIGH_PRECISION_TIME '
                'should be set to 0 or 1.')

    enabled = enabled_config
    mode_from = 'config variable `use_high_precision_time`'
    notify = enabled

    if enabled_env is not None:
        if enabled_env != enabled:
            notify = True
        enabled = enabled_env
        mode_from = 'environment variable `PYROCKO_USE_HIGH_PRECISION_TIME`'

    if enabled_app is not None:
        if enabled_app != enabled:
            notify = True
        enabled = enabled_app
        mode_from = 'application override'

    logger.debug('''
Pyrocko high precision time mode selection (latter override earlier):
    config: %s
    env: %s
    app: %s
     -> enabled: %s'''.lstrip() % (
         enabled_config, enabled_env, enabled_app, enabled))

    if notify:
        logger.info('Pyrocko high precision time mode %s by %s.' % (
            'activated' if enabled else 'deactivated',
            mode_from))

    if enabled:
        g_time_float = hpfloat
        g_time_dtype = hpfloat
    else:
        g_time_float = float
        g_time_dtype = num.float64


def get_time_float():
    '''
    Get the effective float class for timestamps.

    See :ref:`High precision time handling mode <time-handling-mode>`.

    :returns: :py:class:`float` or :py:class:`hpfloat`, depending on the
        current time handling mode
    '''
    global g_time_float

    if g_time_float is None:
        _setup_high_precision_time_mode()

    return g_time_float


def get_time_dtype():
    '''
    Get effective NumPy float class to handle timestamps.

    See :ref:`High precision time handling mode <time-handling-mode>`.
    '''

    global g_time_dtype

    if g_time_dtype is None:
        _setup_high_precision_time_mode()

    return g_time_dtype


def to_time_float(t):
    '''
    Convert float to valid time stamp in the current time handling mode.

    See :ref:`High precision time handling mode <time-handling-mode>`.
    '''
    return get_time_float()(t)


class TimestampTypeError(ValueError):
    pass


def check_time_class(t, error='raise'):
    '''
    Type-check variable against current time handling mode.

    See :ref:`High precision time handling mode <time-handling-mode>`.
    '''

    if t == 0.0:
        return

    if not isinstance(t, get_time_float()):
        message = (
            'Timestamp %g is of type %s but should be of type %s with '
            'Pyrocko\'s currently selected time handling mode.\n\n'
            'See https://pyrocko.org/docs/current/library/reference/util.html'
            '#high-precision-time-handling-mode' % (
                t, type(t), get_time_float()))

        if error == 'raise':
            raise TimestampTypeError(message)
        elif error == 'warn':
            logger.warning(message)
        else:
            assert False


class Stopwatch(object):
    '''
    Simple stopwatch to measure elapsed wall clock time.

    Usage::

        s = Stopwatch()
        time.sleep(1)
        print s()
        time.sleep(1)
        print s()
    '''

    def __init__(self):
        self.start = time.time()

    def __call__(self):
        return time.time() - self.start


def wrap(text, line_length=80):
    '''
    Paragraph and list-aware wrapping of text.
    '''

    text = text.strip('\n')
    at_lineend = re.compile(r' *\n')
    at_para = re.compile(r'((^|(\n\s*)?\n)(\s+[*] )|\n\s*\n)')

    paragraphs = at_para.split(text)[::5]
    listindents = at_para.split(text)[4::5]
    newlist = at_para.split(text)[3::5]

    listindents[0:0] = [None]
    listindents.append(True)
    newlist.append(None)

    det_indent = re.compile(r'^ *')

    outlines = []
    for ip, p in enumerate(paragraphs):
        if not p:
            continue

        if listindents[ip] is None:
            _indent = det_indent.findall(p)[0]
            findent = _indent
        else:
            findent = listindents[ip]
            _indent = ' ' * len(findent)

        ll = line_length - len(_indent)
        llf = ll

        oldlines = [s.strip() for s in at_lineend.split(p.rstrip())]
        p1 = ' '.join(oldlines)
        possible = re.compile(r'(^.{1,%i}|.{1,%i})( |$)' % (llf, ll))
        for imatch, match in enumerate(possible.finditer(p1)):
            parout = match.group(1)
            if imatch == 0:
                outlines.append(findent + parout)
            else:
                outlines.append(_indent + parout)

        if ip != len(paragraphs)-1 and (
                listindents[ip] is None
                or newlist[ip] is not None
                or listindents[ip+1] is None):

            outlines.append('')

    return outlines


def ewrap(lines, width=80, indent=''):
    lines = list(lines)
    if not lines:
        return ''
    fwidth = max(len(s) for s in lines)
    nx = max(1, (80-len(indent)) // (fwidth+1))
    i = 0
    rows = []
    while i < len(lines):
        rows.append(indent + ' '.join(x.ljust(fwidth) for x in lines[i:i+nx]))
        i += nx

    return '\n'.join(rows)


class BetterHelpFormatter(optparse.IndentedHelpFormatter):

    def __init__(self, *args, **kwargs):
        optparse.IndentedHelpFormatter.__init__(self, *args, **kwargs)

    def format_option(self, option):
        '''
        From IndentedHelpFormatter but using a different wrap method.
        '''

        help_text_position = 4 + self.current_indent
        help_text_width = self.width - help_text_position

        opts = self.option_strings[option]
        opts = "%*s%s" % (self.current_indent, "", opts)
        if option.help:
            help_text = self.expand_default(option)

        if self.help_position + len(help_text) + 1 <= self.width:
            lines = [
                '',
                '%-*s %s' % (self.help_position, opts, help_text),
                '']
        else:
            lines = ['']
            lines.append(opts)
            lines.append('')
            if option.help:
                help_lines = wrap(help_text, help_text_width)
                lines.extend(["%*s%s" % (help_text_position, "", line)
                              for line in help_lines])
            lines.append('')

        return "\n".join(lines)

    def format_description(self, description):
        if not description:
            return ''

        if self.current_indent == 0:
            lines = []
        else:
            lines = ['']

        lines.extend(wrap(description, self.width - self.current_indent))
        if self.current_indent == 0:
            lines.append('\n')

        return '\n'.join(
            ['%*s%s' % (self.current_indent, '', line) for line in lines])


class ProgressBar:
    def __init__(self, label, n):
        from pyrocko.progress import progress
        self._context = progress.view()
        self._context.__enter__()
        self._task = progress.task(label, n)

    def update(self, i):
        self._task.update(i)

    def finish(self):
        self._task.done()
        if self._context:
            self._context.__exit__()
            self._context = None


def progressbar(label, maxval):
    if force_dummy_progressbar:
        return dummy_progressbar.ProgressBar(maxval=maxval).start()

    return ProgressBar(label, maxval)


def progress_beg(label):
    '''
    Notify user that an operation has started.

    :param label: name of the operation

    To be used in conjuction with :py:func:`progress_end`.
    '''

    sys.stderr.write(label)
    sys.stderr.flush()


def progress_end(label=''):
    '''
    Notify user that an operation has ended.

    :param label: name of the operation

    To be used in conjuction with :py:func:`progress_beg`.
    '''

    sys.stderr.write(' done. %s\n' % label)
    sys.stderr.flush()


class ArangeError(Exception):
    pass


def arange2(start, stop, step, dtype=float, epsilon=1e-6, error='raise'):
    '''
    Return evenly spaced numbers over a specified interval.

    Like :py:func:`numpy.arange` but returning floating point numbers by
    default and with defined behaviour when stepsize is inconsistent with
    interval bounds. It is considered inconsistent if the difference between
    the closest multiple of ``step`` and ``stop`` is larger than ``epsilon *
    step``. Inconsistencies are handled according to the ``error`` parameter.
    If it is set to ``'raise'`` an exception of type :py:exc:`ArangeError` is
    raised. If it is set to ``'round'``, ``'floor'``, or ``'ceil'``, ``stop``
    is silently changed to the closest, the next smaller, or next larger
    multiple of ``step``, respectively.
    '''

    assert error in ('raise', 'round', 'floor', 'ceil')

    start = dtype(start)
    stop = dtype(stop)
    step = dtype(step)

    rnd = {'floor': math.floor, 'ceil': math.ceil}.get(error, round)

    n = int(rnd((stop - start) / step)) + 1
    stop_check = start + (n-1) * step

    if error == 'raise' and abs(stop_check - stop) > step * epsilon:
        raise ArangeError(
            'inconsistent range specification: start=%g, stop=%g, step=%g'
            % (start, stop, step))

    x = num.arange(n, dtype=dtype)
    x *= step
    x += start
    return x


def polylinefit(x, y, n_or_xnodes):
    '''
    Fit piece-wise linear function to data.

    :param x,y: arrays with coordinates of data
    :param n_or_xnodes: int, number of segments or x coordinates of polyline

    :returns: `(xnodes, ynodes, rms_error)` arrays with coordinates of
        polyline, root-mean-square error
    '''

    x = num.asarray(x)
    y = num.asarray(y)

    if isinstance(n_or_xnodes, int):
        n = n_or_xnodes
        xmin = x.min()
        xmax = x.max()
        xnodes = num.linspace(xmin, xmax, n+1)
    else:
        xnodes = num.asarray(n_or_xnodes)
        n = xnodes.size - 1

    assert len(x) == len(y)
    assert n > 0

    ndata = len(x)
    a = num.zeros((ndata+(n-1), n*2))
    for i in range(n):
        xmin_block = xnodes[i]
        xmax_block = xnodes[i+1]
        if i == n-1:  # don't loose last point
            indices = num.where(
                num.logical_and(xmin_block <= x, x <= xmax_block))[0]
        else:
            indices = num.where(
                num.logical_and(xmin_block <= x, x < xmax_block))[0]

        a[indices, i*2] = x[indices]
        a[indices, i*2+1] = 1.0

        w = float(ndata)*100.
        if i < n-1:
            a[ndata+i, i*2] = xmax_block*w
            a[ndata+i, i*2+1] = 1.0*w
            a[ndata+i, i*2+2] = -xmax_block*w
            a[ndata+i, i*2+3] = -1.0*w

    d = num.concatenate((y, num.zeros(n-1)))
    model = num.linalg.lstsq(a, d, rcond=-1)[0].reshape((n, 2))

    ynodes = num.zeros(n+1)
    ynodes[:n] = model[:, 0]*xnodes[:n] + model[:, 1]
    ynodes[1:] += model[:, 0]*xnodes[1:] + model[:, 1]
    ynodes[1:n] *= 0.5

    rms_error = num.sqrt(num.mean((num.interp(x, xnodes, ynodes) - y)**2))

    return xnodes, ynodes, rms_error


def plf_integrate_piecewise(x_edges, x, y):
    '''
    Calculate definite integral of piece-wise linear function on intervals.

    Use trapezoidal rule to calculate definite integral of a piece-wise linear
    function for a series of consecutive intervals. ``x_edges`` and ``x`` must
    be sorted.

    :param x_edges: array with edges of the intervals
    :param x,y: arrays with coordinates of piece-wise linear function's
                 control points
    '''

    x_all = num.concatenate((x, x_edges))
    ii = num.argsort(x_all)
    y_edges = num.interp(x_edges, x, y)
    y_all = num.concatenate((y, y_edges))
    xs = x_all[ii]
    ys = y_all[ii]
    y_all[ii[1:]] = num.cumsum((xs[1:] - xs[:-1]) * 0.5 * (ys[1:] + ys[:-1]))
    return num.diff(y_all[-len(y_edges):])


def diff_fd_1d_4o(dt, data):
    '''
    Approximate first derivative of an array (forth order, central FD).

    :param dt: sampling interval
    :param data: NumPy array with data samples

    :returns: NumPy array with same shape as input

    Interior points are approximated to fourth order, edge points to first
    order right- or left-sided respectively, points next to edge to second
    order central.
    '''
    import scipy.signal

    ddata = num.empty_like(data, dtype=float)

    if data.size >= 5:
        ddata[2:-2] = scipy.signal.lfilter(
            [-1., +8., 0., -8., 1.], [1.], data)[4:] / (12.*dt)

    if data.size >= 3:
        ddata[1] = (data[2] - data[0]) / (2. * dt)
        ddata[-2] = (data[-1] - data[-3]) / (2. * dt)

    if data.size >= 2:
        ddata[0] = (data[1] - data[0]) / dt
        ddata[-1] = (data[-1] - data[-2]) / dt

    if data.size == 1:
        ddata[0] = 0.0

    return ddata


def diff_fd_1d_2o(dt, data):
    '''
    Approximate first derivative of an array (second order, central FD).

    :param dt: sampling interval
    :param data: NumPy array with data samples

    :returns: NumPy array with same shape as input

    Interior points are approximated to second order, edge points to first
    order right- or left-sided respectively.

    Uses :py:func:`numpy.gradient`.
    '''

    return num.gradient(data, dt)


def diff_fd_2d_4o(dt, data):
    '''
    Approximate second derivative of an array (forth order, central FD).

    :param dt: sampling interval
    :param data: NumPy array with data samples

    :returns: NumPy array with same shape as input

    Interior points are approximated to fourth order, next-to-edge points to
    second order, edge points repeated.
    '''
    import scipy.signal

    ddata = num.empty_like(data, dtype=float)

    if data.size >= 5:
        ddata[2:-2] = scipy.signal.lfilter(
            [-1., +16., -30., +16., -1.], [1.], data)[4:] / (12.*dt**2)

    if data.size >= 3:
        ddata[:2] = (data[2] - 2.0 * data[1] + data[0]) / dt**2
        ddata[-2:] = (data[-1] - 2.0 * data[-2] + data[-3]) / dt**2

    if data.size < 3:
        ddata[:] = 0.0

    return ddata


def diff_fd_2d_2o(dt, data):
    '''
    Approximate second derivative of an array (second order, central FD).

    :param dt: sampling interval
    :param data: NumPy array with data samples

    :returns: NumPy array with same shape as input

    Interior points are approximated to second order, edge points repeated.
    '''
    import scipy.signal

    ddata = num.empty_like(data, dtype=float)

    if data.size >= 3:
        ddata[1:-1] = scipy.signal.lfilter(
            [1., -2., 1.], [1.], data)[2:] / (dt**2)

        ddata[0] = ddata[1]
        ddata[-1] = ddata[-2]

    if data.size < 3:
        ddata[:] = 0.0

    return ddata


def diff_fd(n, order, dt, data):
    '''
    Approximate 1st or 2nd derivative of an array.

    :param n: 1 for first derivative, 2 for second
    :param order: order of the approximation 2 and 4 are supported
    :param dt: sampling interval
    :param data: NumPy array with data samples

    :returns: NumPy array with same shape as input

    This is a frontend to the functions :py:func:`diff_fd_1d_2o`,
    :py:func:`diff_fd_1d_4o`, :py:func:`diff_fd_2d_2o`, and
    :py:func:`diff_fd_2d_4o`.

    Raises :py:exc:`ValueError` for unsupported `n` or `order`.
    '''

    funcs = {
        1: {2: diff_fd_1d_2o, 4: diff_fd_1d_4o},
        2: {2: diff_fd_2d_2o, 4: diff_fd_2d_4o}}

    try:
        funcs_n = funcs[n]
    except KeyError:
        raise ValueError(
            'pyrocko.util.diff_fd: '
            'Only 1st and 2sd derivatives are supported.')

    try:
        func = funcs_n[order]
    except KeyError:
        raise ValueError(
            'pyrocko.util.diff_fd: '
            'Order %i is not supported for %s derivative. Supported: %s' % (
                order, ['', '1st', '2nd'][n],
                ', '.join('%i' % order for order in sorted(funcs_n.keys()))))

    return func(dt, data)


class GlobalVars(object):
    reuse_store = dict()
    decitab_nmax = 0
    decitab = {}
    decimate_fir_coeffs = {}
    decimate_fir_remez_coeffs = {}
    decimate_iir_coeffs = {}
    re_frac = None


def decimate_coeffs(q, n=None, ftype='iir'):

    q = int(q)

    if n is None:
        if ftype == 'fir':
            n = 30
        elif ftype == 'fir-remez':
            n = 45*q
        else:
            n = 8

    if ftype == 'fir':
        coeffs = GlobalVars.decimate_fir_coeffs
        if (n, 1./q) not in coeffs:
            coeffs[n, 1./q] = signal.firwin(n+1, .75/q, window='hamming')

        b = coeffs[n, 1./q]
        return b, [1.], n

    elif ftype == 'fir-remez':
        coeffs = GlobalVars.decimate_fir_remez_coeffs
        if (n, 1./q) not in coeffs:
            coeffs[n, 1./q] = signal.remez(
                n+1, (0., .75/q, 1./q, 1.),
                (1., 0.), fs=2, weight=(1, 50))
        b = coeffs[n, 1./q]
        return b, [1.], n

    else:
        coeffs = GlobalVars.decimate_iir_coeffs
        if (n, 0.05, 0.8/q) not in coeffs:
            coeffs[n, 0.05, 0.8/q] = signal.cheby1(n, 0.05, 0.8/q)

        b, a = coeffs[n, 0.05, 0.8/q]
        return b, a, n


def decimate(x, q, n=None, ftype='iir', zi=None, ioff=0):
    '''
    Downsample the signal x by an integer factor q, using an order n filter

    By default, an order 8 Chebyshev type I filter is used or a 30 point FIR
    filter with hamming window if ftype is 'fir'.

    :param x: the signal to be downsampled (1D :class:`numpy.ndarray`)
    :param q: the downsampling factor
    :param n: order of the filter (1 less than the length of the filter for a
         `fir` filter)
    :param ftype: type of the filter; can be `iir`, `fir` or `fir-remez`

    :returns: the downsampled signal (1D :class:`numpy.ndarray`)

    '''

    b, a, n = decimate_coeffs(q, n, ftype)

    if zi is None or zi is True:
        zi_ = num.zeros(max(len(a), len(b))-1, dtype=float)
    else:
        zi_ = zi

    y, zf = signal.lfilter(b, a, x, zi=zi_)

    if zi is not None:
        return y[n//2+ioff::q].copy(), zf
    else:
        return y[n//2+ioff::q].copy()


class UnavailableDecimation(Exception):
    '''
    Exception raised by :py:func:`decitab` for unavailable decimation factors.
    '''

    pass


def gcd(a, b, epsilon=1e-7):
    '''
    Greatest common divisor.
    '''

    while b > epsilon*a:
        a, b = b, a % b

    return a


def lcm(a, b):
    '''
    Least common multiple.
    '''

    return a*b // gcd(a, b)


def mk_decitab(nmax=100):
    '''
    Make table with decimation sequences.

    Decimation from one sampling rate to a lower one is achieved by a
    successive application of :py:func:`decimation` with small integer
    downsampling factors (because using large downampling factors can make the
    decimation unstable or slow). This function sets up a table with downsample
    sequences for factors up to ``nmax``.
    '''

    tab = GlobalVars.decitab
    for i in range(1, 10):
        for j in range(1, i+1):
            for k in range(1, j+1):
                for l_ in range(1, k+1):
                    for m in range(1, l_+1):
                        p = i*j*k*l_*m
                        if p > nmax:
                            break
                        if p not in tab:
                            tab[p] = (i, j, k, l_, m)
                    if i*j*k*l_ > nmax:
                        break
                if i*j*k > nmax:
                    break
            if i*j > nmax:
                break
        if i > nmax:
            break

    GlobalVars.decitab_nmax = nmax


def zfmt(n):
    return '%%0%ii' % (int(math.log10(n - 1)) + 1)


def _year_to_time(year):
    tt = (year, 1, 1, 0, 0, 0)
    return to_time_float(calendar.timegm(tt))


def _working_year(year):
    try:
        tt = (year, 1, 1, 0, 0, 0)
        t = calendar.timegm(tt)
        tt2_ = time.gmtime(t)
        tt2 = tuple(tt2_)[:6]
        if tt != tt2:
            return False

        s = '%i-01-01 00:00:00' % year
        s2 = time.strftime('%Y-%m-%d %H:%M:%S', tt2_)
        if s != s2:
            return False

        t3 = str_to_time(s2, format='%Y-%m-%d %H:%M:%S')
        s3 = time_to_str(t3, format='%Y-%m-%d %H:%M:%S')
        if s3 != s2:
            return False

    except Exception:
        return False

    return True


def working_system_time_range(year_min_lim=None, year_max_lim=None):
    '''
    Check time range supported by the systems's time conversion functions.

    Returns system time stamps of start of year of first/last fully supported
    year span. If this is before 1900 or after 2100, return first/last century
    which is fully supported.

    :returns: ``(tmin, tmax, year_min, year_max)``
    '''

    year0 = 2000
    year_min = year0
    year_max = year0

    itests = list(range(101))
    for i in range(19):
        itests.append(200 + i*100)

    for i in itests:
        year = year0 - i
        if year_min_lim is not None and year < year_min_lim:
            year_min = year_min_lim
            break
        elif not _working_year(year):
            break
        else:
            year_min = year

    for i in itests:
        year = year0 + i
        if year_max_lim is not None and year > year_max_lim:
            year_max = year_max_lim
            break
        elif not _working_year(year + 1):
            break
        else:
            year_max = year

    return (
        _year_to_time(year_min),
        _year_to_time(year_max),
        year_min, year_max)


g_working_system_time_range = None


def get_working_system_time_range():
    '''
    Caching variant of :py:func:`working_system_time_range`.
    '''

    global g_working_system_time_range
    if g_working_system_time_range is None:
        g_working_system_time_range = working_system_time_range()

    return g_working_system_time_range


def is_working_time(t):
    tmin, tmax, _, _ = get_working_system_time_range()
    return tmin <= t <= tmax


def julian_day_of_year(timestamp):
    '''
    Get the day number after the 1st of January of year in ``timestamp``.

    :returns: day number as int
    '''

    return time.gmtime(int(timestamp)).tm_yday


def hour_start(timestamp):
    '''
    Get beginning of hour for any point in time.

    :param timestamp: time instant as system timestamp (in seconds)

    :returns: instant of hour start as system timestamp
    '''

    tt = time.gmtime(int(timestamp))
    tts = tt[0:4] + (0, 0)
    return to_time_float(calendar.timegm(tts))


def day_start(timestamp):
    '''
    Get beginning of day for any point in time.

    :param timestamp: time instant as system timestamp (in seconds)

    :returns: instant of day start as system timestamp
    '''

    tt = time.gmtime(int(timestamp))
    tts = tt[0:3] + (0, 0, 0)
    return to_time_float(calendar.timegm(tts))


def month_start(timestamp):
    '''
    Get beginning of month for any point in time.

    :param timestamp: time instant as system timestamp (in seconds)

    :returns: instant of month start as system timestamp
    '''

    tt = time.gmtime(int(timestamp))
    tts = tt[0:2] + (1, 0, 0, 0)
    return to_time_float(calendar.timegm(tts))


def year_start(timestamp):
    '''
    Get beginning of year for any point in time.

    :param timestamp: time instant as system timestamp (in seconds)

    :returns: instant of year start as system timestamp
    '''

    tt = time.gmtime(int(timestamp))
    tts = tt[0:1] + (1, 1, 0, 0, 0)
    return to_time_float(calendar.timegm(tts))


def iter_days(tmin, tmax):
    '''
    Yields begin and end of days until given time span is covered.

    :param tmin,tmax: input time span

    :yields: tuples with (begin, end) of days as system timestamps
    '''

    t = day_start(tmin)
    while t < tmax:
        tend = day_start(t + 26*60*60)
        yield t, tend
        t = tend


def iter_months(tmin, tmax):
    '''
    Yields begin and end of months until given time span is covered.

    :param tmin,tmax: input time span

    :yields: tuples with (begin, end) of months as system timestamps
    '''

    t = month_start(tmin)
    while t < tmax:
        tend = month_start(t + 24*60*60*33)
        yield t, tend
        t = tend


def iter_years(tmin, tmax):
    '''
    Yields begin and end of years until given time span is covered.

    :param tmin,tmax: input time span

    :yields: tuples with (begin, end) of years as system timestamps
    '''

    t = year_start(tmin)
    while t < tmax:
        tend = year_start(t + 24*60*60*369)
        yield t, tend
        t = tend


def today():
    return day_start(time.time())


def tomorrow():
    return day_start(time.time() + 24*60*60)


def decitab(n):
    '''
    Get integer decimation sequence for given downampling factor.

    :param n: target decimation factor

    :returns: tuple with downsampling sequence
    '''

    if n > GlobalVars.decitab_nmax:
        mk_decitab(n*2)
    if n not in GlobalVars.decitab:
        raise UnavailableDecimation('ratio = %g' % n)
    return GlobalVars.decitab[n]


def ctimegm(s, format="%Y-%m-%d %H:%M:%S"):
    '''
    Convert string representing UTC time to system time.

    :param s: string to be interpreted
    :param format: format string passed to :py:func:`strptime`

    :returns: system time stamp

    Interpretes string with format ``'%Y-%m-%d %H:%M:%S'``, using strptime.

    .. note::
       This function is to be replaced by :py:func:`str_to_time`.
    '''

    return calendar.timegm(time.strptime(s, format))


def gmctime(t, format="%Y-%m-%d %H:%M:%S"):
    '''
    Get string representation from system time, UTC.

    Produces string with format ``'%Y-%m-%d %H:%M:%S'``, using strftime.

    .. note::
       This function is to be repaced by :py:func:`time_to_str`.
    '''

    return time.strftime(format, time.gmtime(t))


def gmctime_v(t, format="%a, %d %b %Y %H:%M:%S"):
    '''
    Get string representation from system time, UTC. Same as
    :py:func:`gmctime` but with a more verbose default format.

    .. note::
       This function is to be replaced by :py:func:`time_to_str`.
    '''

    return time.strftime(format, time.gmtime(t))


def gmctime_fn(t, format="%Y-%m-%d_%H-%M-%S"):
    '''
    Get string representation from system time, UTC. Same as
    :py:func:`gmctime` but with a default usable in filenames.

    .. note::
       This function is to be replaced by :py:func:`time_to_str`.
    '''

    return time.strftime(format, time.gmtime(t))


class TimeStrError(Exception):
    pass


class FractionalSecondsMissing(TimeStrError):
    '''
    Exception raised by :py:func:`str_to_time` when the given string lacks
    fractional seconds.
    '''

    pass


class FractionalSecondsWrongNumberOfDigits(TimeStrError):
    '''
    Exception raised by :py:func:`str_to_time` when the given string has an
    incorrect number of digits in the fractional seconds part.
    '''

    pass


def _endswith_n(s, endings):
    for ix, x in enumerate(endings):
        if s.endswith(x):
            return ix
    return -1


def str_to_time(s, format='%Y-%m-%d %H:%M:%S.OPTFRAC'):
    '''
    Convert string representing UTC time to floating point system time.

    :param s: string representing UTC time
    :param format: time string format
    :returns: system time stamp as floating point value

    Uses the semantics of :py:func:`time.strptime` but allows for fractional
    seconds. If the format ends with ``'.FRAC'``, anything after a dot is
    interpreted as fractional seconds. If the format ends with ``'.OPTFRAC'``,
    the fractional part, including the dot is made optional. The latter has the
    consequence, that the time strings and the format may not contain any other
    dots. If the format ends with ``'.xFRAC'`` where x is 1, 2, or 3, it is
    ensured, that exactly that number of digits are present in the fractional
    seconds.
    '''

    time_float = get_time_float()

    if util_ext is not None:
        try:
            t, tfrac = util_ext.stt(s, format)
        except util_ext.UtilExtError as e:
            raise TimeStrError(
                '%s, string=%s, format=%s' % (str(e), s, format))

        return time_float(t)+tfrac

    fracsec = 0.
    fixed_endings = '.FRAC', '.1FRAC', '.2FRAC', '.3FRAC'

    iend = _endswith_n(format, fixed_endings)
    if iend != -1:
        dotpos = s.rfind('.')
        if dotpos == -1:
            raise FractionalSecondsMissing(
                'string=%s, format=%s' % (s, format))

        if iend > 0 and iend != (len(s)-dotpos-1):
            raise FractionalSecondsWrongNumberOfDigits(
                'string=%s, format=%s' % (s, format))

        format = format[:-len(fixed_endings[iend])]
        fracsec = float(s[dotpos:])
        s = s[:dotpos]

    elif format.endswith('.OPTFRAC'):
        dotpos = s.rfind('.')
        format = format[:-8]
        if dotpos != -1 and len(s[dotpos:]) > 1:
            fracsec = float(s[dotpos:])

        if dotpos != -1:
            s = s[:dotpos]

    try:
        return time_float(calendar.timegm(time.strptime(s, format))) \
            + fracsec
    except ValueError as e:
        raise TimeStrError('%s, string=%s, format=%s' % (str(e), s, format))


stt = str_to_time


def str_to_time_fillup(s):
    '''
    Default :py:func:`str_to_time` with filling in of missing values.

    Allows e.g. `'2010-01-01 00:00:00'` as `'2010-01-01 00:00'`,
    `'2010-01-01 00'`, ..., or `'2010'`.
    '''

    if len(s) in (4, 7, 10, 13, 16):
        s += '0000-01-01 00:00:00'[len(s):]

    return str_to_time(s)


def time_to_str(t, format='%Y-%m-%d %H:%M:%S.3FRAC'):
    '''
    Get string representation for floating point system time.

    :param t: floating point system time
    :param format: time string format
    :returns: string representing UTC time

    Uses the semantics of :py:func:`time.strftime` but additionally allows for
    fractional seconds. If ``format`` contains ``'.xFRAC'``, where ``x`` is a
    digit between 1 and 9, this is replaced with the fractional part of ``t``
    with ``x`` digits precision.
    '''

    if pyrocko.grumpy > 0:
        check_time_class(t, 'warn' if pyrocko.grumpy == 1 else 'raise')

    if isinstance(format, int):
        if format > 0:
            format = '%Y-%m-%d %H:%M:%S.' + '%iFRAC' % format
        else:
            format = '%Y-%m-%d %H:%M:%S'

    if util_ext is not None:
        t0 = num.floor(t)
        try:
            return util_ext.tts(int(t0), float(t - t0), format)
        except util_ext.UtilExtError as e:
            raise TimeStrError(
                '%s, timestamp=%f, format=%s' % (str(e), t, format))

    if not GlobalVars.re_frac:
        GlobalVars.re_frac = re.compile(r'\.[1-9]FRAC')
        GlobalVars.frac_formats = dict(
            [('.%sFRAC' % x, '%.'+x+'f') for x in '123456789'])

    ts = float(num.floor(t))
    tfrac = t-ts

    m = GlobalVars.re_frac.search(format)
    if m:
        sfrac = (GlobalVars.frac_formats[m.group(0)] % tfrac)
        if sfrac[0] == '1':
            ts += 1.

        format, nsub = GlobalVars.re_frac.subn(sfrac[1:], format, 1)

    return time.strftime(format, time.gmtime(ts))


tts = time_to_str
_abbr_weekday = 'Mon Tue Wed Thu Fri Sat Sun'.split()
_abbr_month = 'Jan Feb Mar Apr May Jun Jul Aug Sep Oct Nov Dec'.split()


def mystrftime(fmt=None, tt=None, milliseconds=0):
    # Needed by Snuffler for the time axis. In other cases `time_to_str`
    # should be used.

    if fmt is None:
        fmt = '%Y-%m-%d %H:%M:%S .%r'

    # Get these two locale independent, needed by Snuffler.
    # Setting the locale seems to have no effect.
    fmt = fmt.replace('%a', _abbr_weekday[tt.tm_wday])
    fmt = fmt.replace('%b', _abbr_month[tt.tm_mon-1])

    fmt = fmt.replace('%r', '%03i' % int(round(milliseconds)))
    fmt = fmt.replace('%u', '%06i' % int(round(milliseconds*1000)))
    fmt = fmt.replace('%n', '%09i' % int(round(milliseconds*1000000)))
    return time.strftime(fmt, tt)


def gmtime_x(timestamp):
    etimestamp = float(num.floor(timestamp))
    tt = time.gmtime(etimestamp)
    ms = (timestamp-etimestamp)*1000
    return tt, ms


def plural_s(n):
    if not isinstance(n, int):
        n = len(n)

    return 's' if n != 1 else ''


def ensuredirs(dst):
    '''
    Create all intermediate path components for a target path.

    :param dst: target path

    The leaf part of the target path is not created (use :py:func:`ensuredir`
    if a the target path is a directory to be created).
    '''

    d, x = os.path.split(dst.rstrip(os.sep))
    dirs = []
    while d and not os.path.exists(d):
        dirs.append(d)
        d, x = os.path.split(d)

    dirs.reverse()

    for d in dirs:
        try:
            os.mkdir(d)
        except OSError as e:
            if not e.errno == errno.EEXIST:
                raise


def ensuredir(dst):
    '''
    Create directory and all intermediate path components to it as needed.

    :param dst: directory name

    Nothing is done if the given target already exists.
    '''

    if os.path.exists(dst):
        return

    dst.rstrip(os.sep)

    ensuredirs(dst)
    try:
        os.mkdir(dst)
    except OSError as e:
        if not e.errno == errno.EEXIST:
            raise


def reuse(x):
    '''
    Get unique instance of an object.

    :param x: hashable object
    :returns: reference to x or an equivalent object

    Cache object ``x`` in a global dict for reuse, or if x already
    is in that dict, return a reference to it.
    '''

    grs = GlobalVars.reuse_store
    if x not in grs:
        grs[x] = x
    return grs[x]


def deuse(x):
    grs = GlobalVars.reuse_store
    if x in grs:
        del grs[x]


class Anon(object):
    '''
    Dict-to-object utility.

    Any given arguments are stored as attributes.

    Example::

        a = Anon(x=1, y=2)
        print a.x, a.y
    '''

    def __init__(self, **dict):
        for k in dict:
            self.__dict__[k] = dict[k]


def iter_select_files(
        paths,
        include=None,
        exclude=None,
        selector=None,
        show_progress=True,
        pass_through=None,
        min_file_size=None,
        max_file_size=None):

    '''
    Recursively select files (generator variant).

    See :py:func:`select_files`.
    '''

    if show_progress:
        progress_beg('selecting files...')

    ngood = 0
    check_functions = []

    if include is not None:
        rinclude = re.compile(include)

        def check_include(path):
            m = rinclude.search(path)
            if not m:
                return False

            if selector is None:
                return True

            infos = Anon(**m.groupdict())
            return selector(infos)

        check_functions.append(check_include)

    if exclude is not None:
        rexclude = re.compile(exclude)

        def check_exclude(path):
            return not bool(rexclude.search(path))

        check_functions.append(check_exclude)

    def check_file_size(path):
        if not min_file_size and not max_file_size:
            return True

        file_size = os.path.getsize(path)
        if min_file_size and max_file_size \
                and min_file_size <= file_size <= max_file_size:
            return True
        elif min_file_size and min_file_size <= file_size:
            return True
        elif max_file_size and file_size <= max_file_size:
            return True
        return False

    check_functions.append(check_file_size)

    def check(path):
        return all(check_func(path) for check_func in check_functions)

    if isinstance(paths, str):
        paths = [paths]

    for path in paths:
        if pass_through and pass_through(path):
            if check(path):
                yield path

        elif os.path.isdir(path):
            for (dirpath, dirnames, filenames) in os.walk(path):
                dirnames.sort()
                filenames.sort()
                for filename in filenames:
                    path = op.join(dirpath, filename)
                    if check(path):
                        yield os.path.abspath(path)
                        ngood += 1
        else:
            if check(path):
                yield os.path.abspath(path)
                ngood += 1

    if show_progress:
        progress_end('%i file%s selected.' % (ngood, plural_s(ngood)))


def select_files(
        paths, include=None, exclude=None, selector=None, show_progress=True,
        regex=None):

    '''
    Recursively select files.

    :param paths: entry path names
    :param include: pattern for conditional inclusion
    :param exclude: pattern for conditional exclusion
    :param selector: callback for conditional inclusion
    :param show_progress: if True, indicate start and stop of processing
    :param regex: alias for ``include`` (backwards compatibility)
    :returns: list of path names

    Recursively finds all files under given entry points ``paths``. If
    parameter ``include`` is a regular expression, only files with matching
    path names are included. If additionally parameter ``selector`` is given a
    callback function, only files for which the callback returns ``True`` are
    included. The callback should take a single argument. The callback is
    called with a single argument, an object, having as attributes, any named
    groups given in ``include``.

    Examples

    To find all files ending in ``'.mseed'`` or ``'.msd'``::

        select_files(paths,
            include=r'\\.(mseed|msd)$')

    To find all files ending with ``'$Year.$DayOfYear'``, having set 2009 for
    the year::

        select_files(paths,
            include=r'(?P<year>\\d\\d\\d\\d)\\.(?P<doy>\\d\\d\\d)$',
            selector=(lambda x: int(x.year) == 2009))
    '''
    if regex is not None:
        assert include is None
        include = regex

    return list(iter_select_files(
        paths, include, exclude, selector, show_progress))


def base36encode(number, alphabet='0123456789ABCDEFGHIJKLMNOPQRSTUVWXYZ'):
    '''
    Convert positive integer to a base36 string.
    '''

    if not isinstance(number, (int, long)):
        raise TypeError('number must be an integer')
    if number < 0:
        raise ValueError('number must be positive')

    # Special case for small numbers
    if number < 36:
        return alphabet[number]

    base36 = ''
    while number != 0:
        number, i = divmod(number, 36)
        base36 = alphabet[i] + base36

    return base36


def base36decode(number):
    '''
    Decode base36 endcoded positive integer.
    '''

    return int(number, 36)


class UnpackError(Exception):
    '''
    Exception raised when :py:func:`unpack_fixed` encounters an error.
    '''

    pass


ruler = ''.join(['%-10i' % i for i in range(8)]) \
    + '\n' + '0123456789' * 8 + '\n'


def unpack_fixed(format, line, *callargs):
    '''
    Unpack fixed format string, as produced by many fortran codes.

    :param format: format specification
    :param line: string to be processed
    :param callargs: callbacks for callback fields in the format

    The format is described by a string of comma-separated fields. Each field
    is defined by a character for the field type followed by the field width. A
    questionmark may be appended to the field description to allow the argument
    to be optional (The data string is then allowed to be filled with blanks
    and ``None`` is returned in this case).

    The following field types are available:

    ====  ================================================================
    Type  Description
    ====  ================================================================
    A     string (full field width is extracted)
    a     string (whitespace at the beginning and the end is removed)
    i     integer value
    f     floating point value
    @     special type, a callback must be given for the conversion
    x     special field type to skip parts of the string
    ====  ================================================================
    '''

    ipos = 0
    values = []
    icall = 0
    for form in format.split(','):
        form = form.strip()
        optional = form[-1] == '?'
        form = form.rstrip('?')
        typ = form[0]
        ln = int(form[1:])
        s = line[ipos:ipos+ln]
        cast = {
            'x': None,
            'A': str,
            'a': lambda x: x.strip(),
            'i': int,
            'f': float,
            '@': 'extra'}[typ]

        if cast == 'extra':
            cast = callargs[icall]
            icall += 1

        if cast is not None:
            if optional and s.strip() == '':
                values.append(None)
            else:
                try:
                    values.append(cast(s))
                except Exception:
                    mark = [' '] * 80
                    mark[ipos:ipos+ln] = ['^'] * ln
                    mark = ''.join(mark)
                    raise UnpackError(
                        'Invalid cast to type "%s" at position [%i:%i] of '
                        'line: \n%s%s\n%s' % (
                            typ, ipos, ipos+ln, ruler, line.rstrip(), mark))

        ipos += ln

    return values


_pattern_cache = {}


def _nslc_pattern(pattern):
    if pattern not in _pattern_cache:
        rpattern = re.compile(fnmatch.translate(pattern), re.I)
        _pattern_cache[pattern] = rpattern
    else:
        rpattern = _pattern_cache[pattern]

    return rpattern


def match_nslc(patterns, nslc):
    '''
    Match network-station-location-channel code against pattern or list of
    patterns.

    :param patterns: pattern or list of patterns
    :param nslc: tuple with (network, station, location, channel) as strings

    :returns: ``True`` if the pattern matches or if any of the given patterns
        match; or ``False``.

    The patterns may contain shell-style wildcards: \\*, ?, [seq], [!seq].

    Example::

        match_nslc('*.HAM3.*.BH?', ('GR', 'HAM3', '', 'BHZ'))   # -> True
    '''

    if isinstance(patterns, str):
        patterns = [patterns]

    if not isinstance(nslc, str):
        s = '.'.join(nslc)
    else:
        s = nslc

    for pattern in patterns:
        if _nslc_pattern(pattern).match(s):
            return True

    return False


def match_nslcs(patterns, nslcs):
    '''
    Get network-station-location-channel codes that match given pattern or any
    of several given patterns.

    :param patterns: pattern or list of patterns
    :param nslcs: list of (network, station, location, channel) tuples

    See also :py:func:`match_nslc`
    '''

    matching = []
    for nslc in nslcs:
        if match_nslc(patterns, nslc):
            matching.append(nslc)

    return matching


class Timeout(Exception):
    pass


def create_lockfile(fn, timeout=None, timewarn=10.):
    t0 = time.time()

    while True:
        try:
            f = os.open(fn, os.O_CREAT | os.O_WRONLY | os.O_EXCL)
            os.close(f)
            return

        except OSError as e:
            if e.errno == errno.EEXIST:
                tnow = time.time()

                if timeout is not None and tnow - t0 > timeout:
                    raise Timeout(
                        'Timeout (%gs) occured while waiting to get exclusive '
                        'access to: %s' % (timeout, fn))

                if timewarn is not None and tnow - t0 > timewarn:
                    logger.warning(
                        'Waiting since %gs to get exclusive access to: %s' % (
                            timewarn, fn))

                    timewarn *= 2

                time.sleep(0.01)
            else:
                raise


def delete_lockfile(fn):
    os.unlink(fn)


class Lockfile(Exception):

    def __init__(self, path, timeout=5, timewarn=10.):
        self._path = path
        self._timeout = timeout
        self._timewarn = timewarn

    def __enter__(self):
        create_lockfile(
            self._path, timeout=self._timeout, timewarn=self._timewarn)
        return None

    def __exit__(self, type, value, traceback):
        delete_lockfile(self._path)


class SoleError(Exception):
    '''
    Exception raised by objects of type :py:class:`Sole`, when an concurrent
    instance is running.
    '''

    pass


class Sole(object):
    '''
    Use POSIX advisory file locking to ensure that only a single instance of a
    program is running.

    :param pid_path: path to lockfile to be used

    Usage::

        from pyrocko.util import Sole, SoleError, setup_logging
        import os

        setup_logging('my_program')

        pid_path =  os.path.join(os.environ['HOME'], '.my_program_lock')
        try:
            sole = Sole(pid_path)

        except SoleError, e:
            logger.fatal( str(e) )
            sys.exit(1)
    '''

    def __init__(self, pid_path):
        self._pid_path = pid_path
        self._other_running = False
        ensuredirs(self._pid_path)
        self._lockfile = None
        self._os = os

        if not fcntl:
            raise SoleError(
                'Python standard library module "fcntl" not available on '
                'this platform.')

        self._fcntl = fcntl

        try:
            self._lockfile = os.open(self._pid_path, os.O_CREAT | os.O_WRONLY)
        except Exception:
            raise SoleError(
                'Cannot open lockfile (path = %s)' % self._pid_path)

        try:
            fcntl.lockf(self._lockfile, fcntl.LOCK_EX | fcntl.LOCK_NB)

        except IOError:
            self._other_running = True
            try:
                f = open(self._pid_path, 'r')
                pid = f.read().strip()
                f.close()
            except Exception:
                pid = '?'

            raise SoleError('Other instance is running (pid = %s)' % pid)

        try:
            os.ftruncate(self._lockfile, 0)
            os.write(self._lockfile, '%i\n' % os.getpid())
            os.fsync(self._lockfile)

        except Exception:
            # the pid is only stored for user information, so this is allowed
            # to fail
            pass

    def __del__(self):
        if not self._other_running:
            if self._lockfile is not None:
                self._fcntl.lockf(self._lockfile, self._fcntl.LOCK_UN)
                self._os.close(self._lockfile)
            try:
                self._os.unlink(self._pid_path)
            except Exception:
                pass


re_escapequotes = re.compile(r"(['\\])")


def escapequotes(s):
    return re_escapequotes.sub(r"\\\1", s)


class TableWriter(object):
    '''
    Write table of space separated values to a file.

    :param f: file like object

    Strings containing spaces are quoted on output.
    '''

    def __init__(self, f):
        self._f = f

    def writerow(self, row, minfieldwidths=None):

        '''
        Write one row of values to underlying file.

        :param row: iterable of values
        :param minfieldwidths: minimum field widths for the values

        Each value in in ``row`` is converted to a string and optionally padded
        with blanks. The resulting strings are output separated with blanks. If
        any values given are strings and if they contain whitespace, they are
        quoted with single quotes, and any internal single quotes are
        backslash-escaped.
        '''

        out = []

        for i, x in enumerate(row):
            w = 0
            if minfieldwidths and i < len(minfieldwidths):
                w = minfieldwidths[i]

            if isinstance(x, str):
                if re.search(r"\s|'", x):
                    x = "'%s'" % escapequotes(x)

                x = x.ljust(w)
            else:
                x = str(x).rjust(w)

            out.append(x)

        self._f.write(' '.join(out).rstrip() + '\n')


class TableReader(object):

    '''
    Read table of space separated values from a file.

    :param f: file-like object

    This uses Pythons shlex module to tokenize lines. Should deal correctly
    with quoted strings.
    '''

    def __init__(self, f):
        self._f = f
        self.eof = False

    def readrow(self):
        '''
        Read one row from the underlying file, tokenize it with shlex.

        :returns: tokenized line as a list of strings.
        '''

        line = self._f.readline()
        if not line:
            self.eof = True
            return []
        line.strip()
        if line.startswith('#'):
            return []

        return qsplit(line)


def gform(number, significant_digits=3):
    '''
    Pretty print floating point numbers.

    Align floating point numbers at the decimal dot.

    ::

      |  -d.dde+xxx|
      |  -d.dde+xx |
      |-ddd.       |
      | -dd.d      |
      |  -d.dd     |
      |  -0.ddd    |
      |  -0.0ddd   |
      |  -0.00ddd  |
      |  -d.dde-xx |
      |  -d.dde-xxx|
      |         nan|


    The formatted string has length ``significant_digits * 2 + 6``.
    '''

    no_exp_range = (pow(10., -1),
                    pow(10., significant_digits))
    width = significant_digits+significant_digits-1+1+1+5

    if (no_exp_range[0] <= abs(number) < no_exp_range[1]) or number == 0.:
        s = ('%#.*g' % (significant_digits, number)).rstrip('0')
    else:
        s = '%.*E' % (significant_digits-1, number)
    s = (' '*(-s.find('.')+(significant_digits+1))+s).ljust(width)
    if s.strip().lower() == 'nan':
        s = 'nan'.rjust(width)
    return s


def human_bytesize(value):

    exts = 'Bytes kB MB GB TB PB EB ZB YB'.split()

    if value == 1:
        return '1 Byte'

    for i, ext in enumerate(exts):
        x = float(value) / 1000**i
        if round(x) < 10. and not value < 1000:
            return '%.1f %s' % (x, ext)
        if round(x) < 1000.:
            return '%.0f %s' % (x, ext)

    return '%i Bytes' % value


re_compatibility = re.compile(
    r'!pyrocko\.(trace|gf\.(meta|seismosizer)|fomosto\.' +
    r'(dummy|poel|qseis|qssp))\.'
)


def pf_is_old(fn):
    oldstyle = False
    with open(fn, 'r') as f:
        for line in f:
            if re_compatibility.search(line):
                oldstyle = True

    return oldstyle


def pf_upgrade(fn):
    need = pf_is_old(fn)
    if need:
        fn_temp = fn + '.temp'

        with open(fn, 'r') as fin:
            with open(fn_temp, 'w') as fout:
                for line in fin:
                    line = re_compatibility.sub('!pf.', line)
                    fout.write(line)

        os.rename(fn_temp, fn)

    return need


def read_leap_seconds(tzfile='/usr/share/zoneinfo/right/UTC'):
    '''
    Extract leap second information from tzdata.

    Based on example at http://stackoverflow.com/questions/19332902/\
            extract-historic-leap-seconds-from-tzdata

    See also 'man 5 tzfile'.
    '''

    from struct import calcsize, unpack
    out = []
    with open(tzfile, 'rb') as f:
        # read header
        fmt = '>4s c 15x 6l'
        (magic, format, ttisgmtcnt, ttisstdcnt, leapcnt, timecnt,
            typecnt, charcnt) = unpack(fmt, f.read(calcsize(fmt)))
        assert magic == 'TZif'.encode('US-ASCII'), 'Not a timezone file'

        # skip over some uninteresting data
        fmt = '>%(timecnt)dl %(timecnt)dB %(ttinfo)s %(charcnt)ds' % dict(
            timecnt=timecnt, ttinfo='lBB'*typecnt, charcnt=charcnt)
        f.read(calcsize(fmt))

        # read leap-seconds
        fmt = '>2l'
        for i in range(leapcnt):
            tleap, nleap = unpack(fmt, f.read(calcsize(fmt)))
            out.append((tleap-nleap+1, nleap))

    return out


class LeapSecondsError(Exception):
    pass


class LeapSecondsOutdated(LeapSecondsError):
    pass


class InvalidLeapSecondsFile(LeapSecondsOutdated):
    pass


def parse_leap_seconds_list(fn):
    data = []
    texpires = None
    try:
        t0 = int(round(str_to_time('1900-01-01 00:00:00')))
    except TimeStrError:
        t0 = int(round(str_to_time('1970-01-01 00:00:00'))) - 2208988800

    tnow = int(round(time.time()))

    if not op.exists(fn):
        raise LeapSecondsOutdated('no leap seconds file found')

    try:
        with open(fn, 'rb') as f:
            for line in f:
                if line.strip().startswith(b'<!DOCTYPE'):
                    raise InvalidLeapSecondsFile('invalid leap seconds file')

                if line.startswith(b'#@'):
                    texpires = int(line.split()[1]) + t0
                elif line.startswith(b'#') or len(line) < 5:
                    pass
                else:
                    toks = line.split()
                    t = int(toks[0]) + t0
                    nleap = int(toks[1]) - 10
                    data.append((t, nleap))

    except IOError:
        raise LeapSecondsError('cannot read leap seconds file %s' % fn)

    if texpires is None or tnow > texpires:
        raise LeapSecondsOutdated('leap seconds list is outdated')

    return data


def read_leap_seconds2():
    from pyrocko import config
    conf = config.config()
    fn = conf.leapseconds_path
    url = conf.leapseconds_url
    # check for outdated default URL
    if url == 'http://www.ietf.org/timezones/data/leap-seconds.list':
        url = 'https://www.ietf.org/timezones/data/leap-seconds.list'
        logger.info(
            'Leap seconds default URL is now: %s\nUsing new default.' % url)

    for i in range(3):
        try:
            return parse_leap_seconds_list(fn)

        except LeapSecondsOutdated:
            try:
                logger.info('updating leap seconds list...')
                download_file(url, fn)

            except Exception as e:
                raise LeapSecondsError(
                    'cannot download leap seconds list from %s to %s (%s)'
                    % (url, fn, e))

    raise LeapSecondsError('Could not retrieve/read leap seconds file.')


def gps_utc_offset(t_utc):
    '''
    Time offset t_gps - t_utc for a given t_utc.
    '''
    ls = read_leap_seconds2()
    i = 0
    if t_utc < ls[0][0]:
        return ls[0][1] - 1 - 9

    while i < len(ls) - 1:
        if ls[i][0] <= t_utc and t_utc < ls[i+1][0]:
            return ls[i][1] - 9
        i += 1

    return ls[-1][1] - 9


def utc_gps_offset(t_gps):
    '''
    Time offset t_utc - t_gps for a given t_gps.
    '''
    ls = read_leap_seconds2()

    if t_gps < ls[0][0] + ls[0][1] - 9:
        return - (ls[0][1] - 1 - 9)

    i = 0
    while i < len(ls) - 1:
        if ls[i][0] + ls[i][1] - 9 <= t_gps \
                and t_gps < ls[i+1][0] + ls[i+1][1] - 9:
            return - (ls[i][1] - 9)
        i += 1

    return - (ls[-1][1] - 9)


def make_iload_family(iload_fh, doc_fmt='FMT', doc_yielded_objects='FMT'):
    import glob
    import itertools

    from pyrocko.io.io_common import FileLoadError

    def iload_filename(filename, **kwargs):
        try:
            with open(filename, 'rb') as f:
                for cr in iload_fh(f, **kwargs):
                    yield cr

        except FileLoadError as e:
            e.set_context('filename', filename)
            raise

    def iload_dirname(dirname, **kwargs):
        for entry in os.listdir(dirname):
            fpath = op.join(dirname, entry)
            if op.isfile(fpath):
                for cr in iload_filename(fpath, **kwargs):
                    yield cr

    def iload_glob(pattern, **kwargs):

        for fn in glob.iglob(pattern):
            for cr in iload_filename(fn, **kwargs):
                yield cr

    def iload(source, **kwargs):
        if isinstance(source, str):
            if op.isdir(source):
                return iload_dirname(source, **kwargs)
            elif op.isfile(source):
                return iload_filename(source, **kwargs)
            else:
                return iload_glob(source, **kwargs)

        elif hasattr(source, 'read'):
            return iload_fh(source, **kwargs)
        else:
            return itertools.chain.from_iterable(
                iload(subsource, **kwargs) for subsource in source)

    iload_filename.__doc__ = '''
        Read %s information from named file.
    ''' % doc_fmt

    iload_dirname.__doc__ = '''
        Read %s information from directory of %s files.
    ''' % (doc_fmt, doc_fmt)

    iload_glob.__doc__ = '''
        Read %s information from files matching a glob pattern.
    ''' % doc_fmt

    iload.__doc__ = '''
        Load %s information from given source(s)

        The ``source`` can be specified as the name of a %s file, the name of a
        directory containing %s files, a glob pattern of %s files, an open
        filehandle or an iterator yielding any of the forementioned sources.

        This function behaves as a generator yielding %s objects.
    ''' % (doc_fmt, doc_fmt, doc_fmt, doc_fmt, doc_yielded_objects)

    for f in iload_filename, iload_dirname, iload_glob, iload:
        f.__module__ = iload_fh.__module__

    return iload_filename, iload_dirname, iload_glob, iload


class Inconsistency(Exception):
    pass


def consistency_check(list_of_tuples, message='values differ:'):
    '''
    Check for inconsistencies.

    Given a list of tuples, check that all tuple elements except for first one
    match. E.g. ``[('STA.N', 55.3, 103.2), ('STA.E', 55.3, 103.2)]`` would be
    valid because the coordinates at the two channels are the same.
    '''

    if len(list_of_tuples) >= 2:
        if any(t[1:] != list_of_tuples[0][1:] for t in list_of_tuples[1:]):
            raise Inconsistency('%s\n' % message + '\n'.join(
                '  %s: %s' % (t[0], ', '.join(str(x) for x in t[1:]))
                for t in list_of_tuples))


class defaultzerodict(dict):
    def __missing__(self, k):
        return 0


def mostfrequent(x):
    c = defaultzerodict()
    for e in x:
        c[e] += 1

    return sorted(list(c.keys()), key=lambda k: c[k])[-1]


def consistency_merge(list_of_tuples,
                      message='values differ:',
                      error='raise',
                      merge=mostfrequent):

    assert error in ('raise', 'warn', 'ignore')

    if len(list_of_tuples) == 0:
        raise Exception('cannot merge empty sequence')

    try:
        consistency_check(list_of_tuples, message)
        return list_of_tuples[0][1:]
    except Inconsistency as e:
        if error == 'raise':
            raise

        elif error == 'warn':
            logger.warning(str(e))

        return tuple([merge(x) for x in list(zip(*list_of_tuples))[1:]])


def short_to_list(nmax, it):
    import itertools

    if isinstance(it, list):
        return it

    li = []
    for i in range(nmax+1):
        try:
            li.append(next(it))
        except StopIteration:
            return li

    return itertools.chain(li, it)


def parse_md(f):
    try:
        with open(op.join(
                op.dirname(op.abspath(f)),
                  'README.md'), 'r') as readme:
            mdstr = readme.read()
    except IOError as e:
        return 'Failed to get README.md: %s' % e

    # Remve the title
    mdstr = re.sub(r'^# .*\n?', '', mdstr)
    # Append sphinx reference to `pyrocko.` modules
    mdstr = re.sub(r'`pyrocko\.(.*)`', r':py:mod:`pyrocko.\1`', mdstr)
    # Convert Subsections to toc-less rubrics
    mdstr = re.sub(r'## (.*)\n', r'.. rubric:: \1\n', mdstr)
    return mdstr


def mpl_show(plt):
    import matplotlib
    if matplotlib.get_backend().lower() == 'agg':
        logger.warning('Cannot show() when using matplotlib "agg" backend')
    else:
        plt.show()


g_re_qsplit = re.compile(
    r'"([^"\\]*(?:\\.[^"\\]*)*)"|\'([^\'\\]*(?:\\.[^\'\\]*)*)\'|(\S+)')
g_re_qsplit_sep = {}


def get_re_qsplit(sep):
    if sep is None:
        return g_re_qsplit
    else:
        if sep not in g_re_qsplit_sep:
            assert len(sep) == 1
            assert sep not in '\'"'
            esep = re.escape(sep)
            g_re_qsplit_sep[sep] = re.compile(
                r'"([^"\\]*(?:\\.[^"\\]*)*)"|\'([^\'\\]*(?:\\.[^\'\\]*)*)\'|'
                + r'([^' + esep + r']+|(?<=' + esep + r')(?=' + esep + r')|^(?=' + esep + r')|(?<=' + esep + r')$)')  # noqa
        return g_re_qsplit_sep[sep]


g_re_trivial = re.compile(r'\A[^\'"\s]+\Z')
g_re_trivial_sep = {}


def get_re_trivial(sep):
    if sep is None:
        return g_re_trivial
    else:
        if sep not in g_re_qsplit_sep:
            assert len(sep) == 1
            assert sep not in '\'"'
            esep = re.escape(sep)
            g_re_trivial_sep[sep] = re.compile(r'\A[^\'"' + esep + r']+\Z')

        return g_re_trivial_sep[sep]


g_re_escape_s = re.compile(r'([\\\'])')
g_re_unescape_s = re.compile(r'\\([\\\'])')
g_re_escape_d = re.compile(r'([\\"])')
g_re_unescape_d = re.compile(r'\\([\\"])')


def escape_s(s):
    '''
    Backslash-escape single-quotes and backslashes.

    Example: ``Jack's`` => ``Jack\\'s``

    '''
    return g_re_escape_s.sub(r'\\\1', s)


def unescape_s(s):
    '''
    Unescape backslash-escaped single-quotes and backslashes.

    Example: ``Jack\\'s`` => ``Jack's``
    '''
    return g_re_unescape_s.sub(r'\1', s)


def escape_d(s):
    '''
    Backslash-escape double-quotes and backslashes.

    Example: ``"Hello \\O/"`` => ``\\"Hello \\\\O/\\"``
    '''
    return g_re_escape_d.sub(r'\\\1', s)


def unescape_d(s):
    '''
    Unescape backslash-escaped double-quotes and backslashes.

    Example:  ``\\"Hello \\\\O/\\"`` => ``"Hello \\O/"``
    '''
    return g_re_unescape_d.sub(r'\1', s)


def qjoin_s(it, sep=None):
    '''
    Join sequence of strings into a line, single-quoting non-trivial strings.

    Example:  ``["55", "Sparrow's Island"]`` => ``"55 'Sparrow\\\\'s Island'"``
    '''
    re_trivial = get_re_trivial(sep)

    if sep is None:
        sep = ' '

    return sep.join(
        w if re_trivial.search(w) else "'%s'" % escape_s(w) for w in it)


def qjoin_d(it, sep=None):
    '''
    Join sequence of strings into a line, double-quoting non-trivial strings.

    Example:  ``['55', 'Pete "The Robot" Smith']`` =>
    ``'55' "Pete \\\\"The Robot\\\\" Smith"'``
    '''
    re_trivial = get_re_trivial(sep)
    if sep is None:
        sep = ' '

    return sep.join(
        w if re_trivial.search(w) else '"%s"' % escape_d(w) for w in it)


def qsplit(s, sep=None):
    '''
    Split line into list of strings, allowing for quoted strings.

    Example:  ``"55 'Sparrow\\\\'s Island'"`` =>
    ``["55", "Sparrow's Island"]``,
    ``'55' "Pete \\\\"The Robot\\\\" Smith"'`` =>
    ``['55', 'Pete "The Robot" Smith']``
    '''
    re_qsplit = get_re_qsplit(sep)
    return [
        (unescape_d(x[0]) or unescape_s(x[1]) or x[2])
        for x in re_qsplit.findall(s)]


g_have_warned_threadpoolctl = False


class threadpool_limits_dummy(object):

    def __init__(self, *args, **kwargs):
        pass

    def __enter__(self):
        global g_have_warned_threadpoolctl

        if not g_have_warned_threadpoolctl:
            logger.warning(
                'Cannot control number of BLAS threads because '
                '`threadpoolctl` module is not available. You may want to '
                'install `threadpoolctl`.')

            g_have_warned_threadpoolctl = True

        return self

    def __exit__(self, type, value, traceback):
        pass


def get_threadpool_limits():
    '''
    Try to import threadpoolctl.threadpool_limits, provide dummy if not avail.
    '''

    try:
        from threadpoolctl import threadpool_limits
        return threadpool_limits

    except ImportError:
        return threadpool_limits_dummy<|MERGE_RESOLUTION|>--- conflicted
+++ resolved
@@ -60,14 +60,6 @@
 ..............
 '''
 
-<<<<<<< HEAD
-from __future__ import division, print_function
-
-import calendar
-import fnmatch
-=======
-import time
->>>>>>> f7550144
 import logging
 import math
 import os
@@ -82,39 +74,16 @@
 import errno
 import optparse
 import os.path as op
+from urllib.error import HTTPError, URLError  # noqa
+from urllib.parse import quote, unquote, urlencode  # noqa
+from urllib.request import HTTPDigestAuthHandler, Request, build_opener  # noqa
+from urllib.request import urlopen as _urlopen  # noqa
 
 import numpy as num
 from scipy import signal
 
 import pyrocko
 from pyrocko import dummy_progressbar
-
-<<<<<<< HEAD
-try:
-    from urllib.error import HTTPError, URLError  # noqa
-    from urllib.parse import quote, unquote, urlencode  # noqa
-    from urllib.request import HTTPDigestAuthHandler, Request, build_opener
-    from urllib.request import urlopen as _urlopen  # noqa
-
-except ImportError:
-    from urllib import quote, unquote, urlencode  # noqa
-
-    from urllib2 import (
-        HTTPDigestAuthHandler,
-        HTTPError,
-        Request,
-        URLError,
-        build_opener,
-    )
-    from urllib2 import urlopen as _urlopen  # noqa
-=======
-
-from urllib.parse import urlencode, quote, unquote  # noqa
-from urllib.request import Request, build_opener, HTTPDigestAuthHandler  # noqa
-from urllib.request import urlopen as _urlopen  # noqa
-from urllib.error import HTTPError, URLError  # noqa
-
->>>>>>> f7550144
 
 try:
     import ssl
