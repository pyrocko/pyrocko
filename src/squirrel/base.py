--- conflicted
+++ resolved
@@ -3,15 +3,6 @@
 # The Pyrocko Developers, 21st Century
 # ---|P------/S----------~Lg----------
 
-<<<<<<< HEAD
-from __future__ import absolute_import, print_function
-
-=======
-import sys
-import os
-
-import math
->>>>>>> f7550144
 import logging
 import math
 import os
