--- conflicted
+++ resolved
@@ -193,8 +193,6 @@
 
         from pyrocko import multitrace
 
-<<<<<<< HEAD
-=======
         if codes is not None:
             codes = model.CodesNSLCE(codes)
 
@@ -202,7 +200,6 @@
             component_codes = codes_patterns_for_kind(
                 WAVEFORM, component_codes)
 
->>>>>>> a31c1480
         traces = trace.make_traces_compatible(
             self.traces,
             dtype=dtype,
