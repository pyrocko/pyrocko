--- conflicted
+++ resolved
@@ -661,20 +661,8 @@
             e, kind, event_hash=str_to_str_or_none(vals[4]))
         return marker
 
-<<<<<<< HEAD
-
-if sys.version_info[0] >= 3:
-    polarity_symbols = {1: u'\u2191', -1:u'\u2193', None: u''}
-else:
-    polarity_symbols = {1: '+', -1: '-', None: ''}
-
 
 class PhaseMarker(Marker):
-
-=======
-
-class PhaseMarker(Marker):
->>>>>>> 2d3313c3
     '''
     A PhaseMarker is a GUI-element representing a seismological phase arrival
 
