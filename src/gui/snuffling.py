# http://pyrocko.org - GPLv3
#
# The Pyrocko Developers, 21st Century
# ---|P------/S----------~Lg----------
'''
Snuffling infrastructure

This module provides the base class :py:class:`Snuffling` for user-defined
snufflings and some utilities for their handling.
'''
from __future__ import absolute_import

import os
import sys
import logging
import traceback
import tempfile

from PyQt5 import QtCore as qc
from PyQt5 import QtWidgets as qw

from pyrocko import pile, config

from .util import (ValControl, LinValControl, FigureFrame, WebKitFrame,
                   VTKFrame, PixmapFrame, Marker, EventMarker, PhaseMarker,
                   load_markers, save_markers)

if sys.version_info >= (3, 0):
    from importlib import reload


Marker, load_markers, save_markers  # noqa

logger = logging.getLogger('pyrocko.gui.snuffling')


class MyFrame(qw.QFrame):
    widgetVisibilityChanged = qc.pyqtSignal(bool)

    def showEvent(self, ev):
        self.widgetVisibilityChanged.emit(True)

    def hideEvent(self, ev):
        self.widgetVisibilityChanged.emit(False)


class Param(object):
    '''
    Definition of an adjustable floating point parameter for the
    snuffling. The snuffling may display controls for user input for
    such parameters.

    :param name: labels the parameter on the snuffling's control panel
    :param ident: identifier of the parameter
    :param default: default value
    :param minimum: minimum value for the parameter
    :param maximum: maximum value for the parameter
    :param low_is_none: if ``True``: parameter is set to None at lowest value
        of parameter range (optional)
    :param high_is_none: if ``True``: parameter is set to None at highest value
        of parameter range (optional)
    :param low_is_zero: if ``True``: parameter is set to value 0 at lowest
        value of parameter range (optional)
    '''

    def __init__(
            self, name, ident, default, minimum, maximum,
            low_is_none=None,
            high_is_none=None,
            low_is_zero=False):

        if low_is_none and default == minimum:
            default = None
        if high_is_none and default == maximum:
            default = None

        self.name = name
        self.ident = ident
        self.default = default
        self.minimum = minimum
        self.maximum = maximum
        self.low_is_none = low_is_none
        self.high_is_none = high_is_none
        self.low_is_zero = low_is_zero
        self._control = None


class Switch(object):
    '''
    Definition of a boolean switch for the snuffling. The snuffling
    may display a checkbox for such a switch.

    :param name:    labels the switch on the snuffling's control panel
    :param ident:   identifier of the parameter
    :param default: default value
    '''

    def __init__(self, name, ident, default):
        self.name = name
        self.ident = ident
        self.default = default


class Choice(object):
    '''
    Definition of a string choice for the snuffling. The snuffling
    may display a menu for such a choice.

    :param name:    labels the menu on the snuffling's control panel
    :param ident:   identifier of the parameter
    :param default: default value
    :param choices: tuple of other options
    '''

    def __init__(self, name, ident, default, choices):
        self.name = name
        self.ident = ident
        self.default = default
        self.choices = choices


class Snuffling(object):
    '''Base class for user snufflings.

    Snufflings are plugins for snuffler (and other applications using the
    :py:class:`pyrocko.pile_viewer.PileOverview` class defined in
    ``pile_viewer.py``). They can be added, removed and reloaded at runtime and
    should provide a simple way of extending the functionality of snuffler.

    A snuffling has access to all data available in a pile viewer, can process
    this data and can create and add new traces and markers to the viewer.
    '''

    def __init__(self):
        self._path = None

        self._name = 'Untitled Snuffling'
        self._viewer = None
        self._tickets = []
        self._markers = []

        self._delete_panel = None
        self._delete_menuitem = None

        self._panel_parent = None
        self._menu_parent = None

        self._panel = None
        self._menuitem = None
        self._helpmenuitem = None
        self._parameters = []
        self._param_controls = {}

        self._triggers = []

        self._live_update = True
        self._previous_output_filename = None
        self._previous_input_filename = None
        self._previous_input_directory = None

        self._tempdir = None
        self._iplot = 0

        self._have_pre_process_hook = False
        self._have_post_process_hook = False
        self._pre_process_hook_enabled = False
        self._post_process_hook_enabled = False

        self._no_viewer_pile = None
        self._cli_params = {}
        self._filename = None
        self._force_panel = False

    def setup(self):
        '''
        Setup the snuffling.

        This method should be implemented in subclass and contain e.g. calls to
        :py:meth:`set_name` and :py:meth:`add_parameter`.
        '''

        pass

    def module_dir(self):
        '''
        Returns the path of the directory where snufflings are stored.

        The default path is ``$HOME/.snufflings``.
        '''

        return self._path

    def init_gui(self, viewer, panel_parent, menu_parent, reloaded=False):
        '''
        Set parent viewer and hooks to add panel and menu entry.

        This method is called from the
        :py:class:`pyrocko.pile_viewer.PileOverview` object. Calls
        :py:meth:`setup_gui`.
        '''

        self._viewer = viewer
        self._panel_parent = panel_parent
        self._menu_parent = menu_parent

        self.setup_gui(reloaded=reloaded)

    def setup_gui(self, reloaded=False):
        '''
        Create and add gui elements to the viewer.

        This method is initially called from :py:meth:`init_gui`. It is also
        called, e.g. when new parameters have been added or if the name of the
        snuffling has been changed.
        '''

        if self._panel_parent is not None:
            self._panel = self.make_panel(self._panel_parent)
            if self._panel:
                self._panel_parent.add_panel(
                    self.get_name(), self._panel, reloaded)

        if self._menu_parent is not None:
            self._menuitem = self.make_menuitem(self._menu_parent)
            self._helpmenuitem = self.make_helpmenuitem(self._menu_parent)
            if self._menuitem:
                self._menu_parent.add_snuffling_menuitem(self._menuitem)

            if self._helpmenuitem:
                self._menu_parent.add_snuffling_help_menuitem(
                    self._helpmenuitem)

    def set_force_panel(self, bool=True):
        '''
        Force to create a panel.

        :param bool: if ``True`` will create a panel with Help, Clear and Run
            button.
        '''

        self._force_panel = bool

    def make_cli_parser1(self):
        import optparse

        class MyOptionParser(optparse.OptionParser):
            def error(self, msg):
                logger.error(msg)
                self.exit(1)

        parser = MyOptionParser()

        parser.add_option(
            '--format',
            dest='format',
            default='from_extension',
            choices=(
                'mseed', 'sac', 'kan', 'segy', 'seisan', 'seisan.l',
                'seisan.b', 'gse1', 'gcf', 'yaff', 'datacube',
                'from_extension', 'detect'),
            help='assume files are of given FORMAT [default: \'%default\']')

        parser.add_option(
            '--pattern',
            dest='regex',
            metavar='REGEX',
            help='only include files whose paths match REGEX')

        self.add_params_to_cli_parser(parser)
        self.configure_cli_parser(parser)
        return parser

    def configure_cli_parser(self, parser):
        pass

    def cli_usage(self):
        return None

    def add_params_to_cli_parser(self, parser):

        for param in self._parameters:
            if isinstance(param, Param):
                parser.add_option(
                    '--' + param.ident,
                    dest=param.ident,
                    default=param.default,
                    type='float',
                    help=param.name)

    def setup_cli(self):
        self.setup()
        parser = self.make_cli_parser1()
        (options, args) = parser.parse_args()

        for param in self._parameters:
            if isinstance(param, Param):
                setattr(self, param.ident, getattr(options, param.ident))

        self._cli_params['regex'] = options.regex
        self._cli_params['format'] = options.format
        self._cli_params['sources'] = args

        return options, args, parser

    def delete_gui(self):
        '''
        Remove the gui elements of the snuffling.

        This removes the panel and menu entry of the widget from the viewer and
        also removes all traces and markers added with the
        :py:meth:`add_traces` and :py:meth:`add_markers` methods.
        '''

        self.cleanup()

        if self._panel is not None:
            self._panel_parent.remove_panel(self._panel)
            self._panel = None

        if self._menuitem is not None:
            self._menu_parent.remove_snuffling_menuitem(self._menuitem)
            self._menuitem = None

        if self._helpmenuitem is not None:
            self._menu_parent.remove_snuffling_help_menuitem(
                self._helpmenuitem)

    def set_name(self, name):
        '''
        Set the snuffling's name.

        The snuffling's name is shown as a menu entry and in the panel header.
        '''

        self._name = name
        self.reset_gui()

    def get_name(self):
        '''
        Get the snuffling's name.
        '''

        return self._name

    def set_have_pre_process_hook(self, bool):
        self._have_pre_process_hook = bool
        self._live_update = False
        self._pre_process_hook_enabled = False
        self.reset_gui()

    def set_have_post_process_hook(self, bool):
        self._have_post_process_hook = bool
        self._live_update = False
        self._post_process_hook_enabled = False
        self.reset_gui()

    def set_have_pile_changed_hook(self, bool):
        self._pile_ = False

    def enable_pile_changed_notifications(self):
        '''
        Get informed when pile changed.

        When activated, the :py:meth:`pile_changed` method is called on every
        update in the viewer's pile.
        '''

        viewer = self.get_viewer()
        viewer.pile_has_changed_signal.connect(
            self.pile_changed)

    def disable_pile_changed_notifications(self):
        '''
        Stop getting informed about changes in viewer's pile.
        '''

        viewer = self.get_viewer()
        viewer.pile_has_changed_signal.disconnect(
            self.pile_changed)

    def pile_changed(self):
        '''
        Called when the connected viewer's pile has changed.

        Must be activated with a call to
        :py:meth:`enable_pile_changed_notifications`.
        '''

        pass

    def reset_gui(self, reloaded=False):
        '''
        Delete and recreate the snuffling's panel.
        '''

        if self._panel or self._menuitem:
            sett = self.get_settings()
            self.delete_gui()
            self.setup_gui(reloaded=reloaded)
            self.set_settings(sett)

    def show_message(self, kind, message):
        '''
        Display a message box.

        :param kind: string defining kind of message
        :param message: the message to be displayed
        '''

        try:
            box = qw.QMessageBox(self.get_viewer())
            box.setText('%s: %s' % (kind.capitalize(), message))
            box.exec_()
        except NoViewerSet:
            pass

    def error(self, message):
        '''
        Show an error message box.

        :param message: specifying the error
        '''

        logger.error('%s: %s' % (self._name, message))
        self.show_message('error', message)

    def warn(self, message):
        '''
        Display a warning message.

        :param message: specifying the warning
        '''

        logger.warning('%s: %s' % (self._name, message))
        self.show_message('warning', message)

    def fail(self, message):
        '''
        Show an error message box and raise :py:exc:`SnufflingCallFailed`
        exception.

        :param message: specifying the error
        '''

        self.error(message)
        raise SnufflingCallFailed(message)

    def pylab(self, name=None, get='axes'):
        '''
        Create a :py:class:`FigureFrame` and return either the frame,
        a :py:class:`matplotlib.figure.Figure` instance or a
        :py:class:`matplotlib.axes.Axes` instance.

        :param name: labels the figure frame's tab
        :param get: 'axes'|'figure'|'frame' (optional)
        '''

        if name is None:
            self._iplot += 1
            name = 'Plot %i (%s)' % (self._iplot, self.get_name())

        fframe = FigureFrame()
        self._panel_parent.add_tab(name, fframe)
        if get == 'axes':
            return fframe.gca()
        elif get == 'figure':
            return fframe.gcf()
        elif get == 'figure_frame':
            return fframe

    def figure(self, name=None):
        '''
        Returns a :py:class:`matplotlib.figure.Figure` instance
        which can be displayed within snuffler by calling
        :py:meth:`canvas.draw`.

        :param name: labels the tab of the figure
        '''

        return self.pylab(name=name, get='figure')

    def axes(self, name=None):
        '''
        Returns a :py:class:`matplotlib.axes.Axes` instance.

        :param name: labels the tab of axes
        '''

        return self.pylab(name=name, get='axes')

    def figure_frame(self, name=None):
        '''
        Create a :py:class:`pyrocko.gui.util.FigureFrame`.

        :param name: labels the tab figure frame
        '''

        return self.pylab(name=name, get='figure_frame')

    def pixmap_frame(self, filename=None, name=None):
        '''
        Create a :py:class:`pyrocko.gui.util.PixmapFrame`.

        :param name: labels the tab
        :param filename: name of file to be displayed
        '''

        f = PixmapFrame(filename)

        scroll_area = qw.QScrollArea()
        scroll_area.setWidget(f)
        scroll_area.setWidgetResizable(True)

        self._panel_parent.add_tab(name or "Pixmap", scroll_area)
        return f

    def web_frame(self, url=None, name=None):
        '''
        Creates a :py:class:`WebKitFrame` which can be used as a browser
        within snuffler.

        :param url: url to open
        :param name: labels the tab
        '''

        if name is None:
            self._iplot += 1
            name = 'Web browser %i (%s)' % (self._iplot, self.get_name())

        f = WebKitFrame(url)
        self._panel_parent.add_tab(name, f)
        return f

    def vtk_frame(self, name=None, actors=None):
        '''
        Create a :py:class:`pyrocko.gui.util.VTKFrame` to render interactive 3D
        graphics.

        :param actors: list of VTKActors
        :param name: labels the tab

        Initialize the interactive rendering by calling the frames'
        :py:meth`initialize` method after having added all actors to the frames
        renderer.

        Requires installation of vtk including python wrapper.
        '''
        if name is None:
            self._iplot += 1
            name = 'VTK %i (%s)' % (self._iplot, self.get_name())

        try:
            f = VTKFrame(actors=actors)
        except ImportError as e:
            self.fail(e)

        self._panel_parent.add_tab(name, f)
        return f

    def tempdir(self):
        '''
        Create a temporary directory and return its absolute path.

        The directory and all its contents are removed when the Snuffling
        instance is deleted.
        '''

        if self._tempdir is None:
            self._tempdir = tempfile.mkdtemp('', 'snuffling-tmp-')

        return self._tempdir

    def set_live_update(self, live_update):
        '''
        Enable/disable live updating.

        When live updates are enabled, the :py:meth:`call` method is called
        whenever the user changes a parameter. If it is disabled, the user has
        to initiate such a call manually by triggering the snuffling's menu
        item or pressing the call button.
        '''

        self._live_update = live_update
        if self._have_pre_process_hook:
            self._pre_process_hook_enabled = live_update
        if self._have_post_process_hook:
            self._post_process_hook_enabled = live_update

    def add_parameter(self, param):
        '''
        Add an adjustable parameter to the snuffling.

        :param param: object of type :py:class:`Param`, :py:class:`Switch`, or
            :py:class:`Choice`.

        For each parameter added, controls are added to the snuffling's panel,
        so that the parameter can be adjusted from the gui.
        '''

        self._parameters.append(param)
        self._set_parameter_value(param.ident, param.default)

        if self._panel is not None:
            self.delete_gui()
            self.setup_gui()

    def add_trigger(self, name, method):
        '''
        Add a button to the snuffling's panel.

        :param name:    string that labels the button
        :param method:  method associated with the button
        '''

        self._triggers.append((name, method))

        if self._panel is not None:
            self.delete_gui()
            self.setup_gui()

    def get_parameters(self):
        '''
        Get the snuffling's adjustable parameter definitions.

        Returns a list of objects of type :py:class:`Param`.
        '''

        return self._parameters

    def get_parameter(self, ident):
        '''
        Get one of the snuffling's adjustable parameter definitions.

        :param ident: identifier of the parameter

        Returns an object of type :py:class:`Param` or ``None``.
        '''

        for param in self._parameters:
            if param.ident == ident:
                return param
        return None

    def set_parameter(self, ident, value):
        '''
        Set one of the snuffling's adjustable parameters.

        :param ident: identifier of the parameter
        :param value: new value of the parameter

        Adjusts the control of a parameter without calling :py:meth:`call`.
        '''

        self._set_parameter_value(ident, value)

        control = self._param_controls.get(ident, None)
        if control:
            control.set_value(value)

    def set_parameter_range(self, ident, vmin, vmax):
        '''
        Set the range of one of the snuffling's adjustable parameters.

        :param ident: identifier of the parameter
        :param vmin,vmax: new minimum and maximum value for the parameter

        Adjusts the control of a parameter without calling :py:meth:`call`.
        '''

        control = self._param_controls.get(ident, None)
        if control:
            control.set_range(vmin, vmax)

    def set_parameter_choices(self, ident, choices):
        '''
        Update the choices of a Choice parameter.

        :param ident: identifier of the parameter
        :param choices: list of strings
        '''

        control = self._param_controls.get(ident, None)
        if control:
            selected_choice = control.set_choices(choices)
            self._set_parameter_value(ident, selected_choice)

    def _set_parameter_value(self, ident, value):
        setattr(self, ident, value)

    def get_parameter_value(self, ident):
        '''
        Get the current value of a parameter.

        :param ident: identifier of the parameter
        '''
        return getattr(self, ident)

    def get_settings(self):
        '''
        Returns a dictionary with identifiers of all parameters as keys and
        their values as the dictionaries values.
        '''

        params = self.get_parameters()
        settings = {}
        for param in params:
            settings[param.ident] = self.get_parameter_value(param.ident)

        return settings

    def set_settings(self, settings):
        params = self.get_parameters()
        dparams = dict([(param.ident, param) for param in params])
        for k, v in settings.items():
            if k in dparams:
                self._set_parameter_value(k, v)
                if k in self._param_controls:
                    control = self._param_controls[k]
                    control.set_value(v)

    def get_viewer(self):
        '''
        Get the parent viewer.

        Returns a reference to an object of type :py:class:`PileOverview`,
        which is the main viewer widget.

        If no gui has been initialized for the snuffling, a
        :py:exc:`NoViewerSet` exception is raised.
        '''

        if self._viewer is None:
            raise NoViewerSet()
        return self._viewer

    def get_pile(self):
        '''
        Get the pile.

        If a gui has been initialized, a reference to the viewer's internal
        pile is returned. If not, the :py:meth:`make_pile` method (which may be
        overloaded in subclass) is called to create a pile. This can be
        utilized to make hybrid snufflings, which may work also in a standalone
        mode.
        '''

        try:
            p = self.get_viewer().get_pile()
        except NoViewerSet:
            if self._no_viewer_pile is None:
                self._no_viewer_pile = self.make_pile()

            p = self._no_viewer_pile

        return p

    def get_active_event_and_stations(
            self, trange=(-3600., 3600.), missing='warn'):

        '''
        Get event and stations with available data for active event.

        :param trange: (begin, end), time range around event origin time to
            query for available data
        :param missing: string, what to do in case of missing station
            information: ``'warn'``, ``'raise'`` or ``'ignore'``.

        :returns: ``(event, stations)``
        '''

        p = self.get_pile()
        v = self.get_viewer()

        event = v.get_active_event()
        if event is None:
            self.fail(
                'No active event set. Select an event and press "e" to make '
                'it the "active event"')

        stations = {}
        for traces in p.chopper(
                event.time+trange[0],
                event.time+trange[1],
                load_data=False,
                degap=False):

            for tr in traces:
                try:
                    skey = v.station_key(tr)
                    if skey in stations:
                        continue

                    station = v.get_station(skey)
                    stations[skey] = station

                except KeyError:
                    s = 'No station information for station key "%s".' \
                        % '.'.join(skey)

                    if missing == 'warn':
                        logger.warning(s)
                    elif missing == 'raise':
                        raise MissingStationInformation(s)
                    elif missing == 'ignore':
                        pass
                    else:
                        assert False, 'invalid argument to "missing"'

                    stations[skey] = None

        return event, [st for st in stations.values() if st is not None]

    def get_stations(self):
        '''
        Get all stations known to the viewer.
        '''

        v = self.get_viewer()
        stations = list(v.stations.values())
        return stations

    def get_markers(self):
        '''
        Get all markers from the viewer.
        '''

        return self.get_viewer().get_markers()

    def get_event_markers(self):
        '''
        Get all event markers from the viewer.
        '''

        return [m for m in self.get_viewer().get_markers()
                if isinstance(m, EventMarker)]

    def get_selected_markers(self):
        '''
        Get all selected markers from the viewer.
        '''

        return self.get_viewer().selected_markers()

    def get_selected_event_markers(self):
        '''
        Get all selected event markers from the viewer.
        '''

        return [m for m in self.get_viewer().selected_markers()
                if isinstance(m, EventMarker)]

    def get_active_event_and_phase_markers(self):
        '''
        Get the marker of the active event and any associated phase markers
        '''

        viewer = self.get_viewer()
        markers = viewer.get_markers()
        event_marker = viewer.get_active_event_marker()
        if event_marker is None:
            self.fail(
                'No active event set. '
                'Select an event and press "e" to make it the "active event"')

        event = event_marker.get_event()

        selection = []
        for m in markers:
            if isinstance(m, PhaseMarker):
                if m.get_event() is event:
                    selection.append(m)

        return (
            event_marker,
            [m for m in markers if isinstance(m, PhaseMarker) and
             m.get_event() == event])

    def get_viewer_trace_selector(self, mode='inview'):
        '''
        Get currently active trace selector from viewer.

        :param mode: set to ``'inview'`` (default) to only include selections
            currently shown in the viewer, ``'visible' to include all traces
            not currenly hidden by hide or quick-select commands, or ``'all'``
            to disable any restrictions.
        '''

        viewer = self.get_viewer()

        def rtrue(tr):
            return True

        if mode == 'inview':
            return viewer.trace_selector or rtrue
        elif mode == 'visible':
            return viewer.trace_filter or rtrue
        elif mode == 'all':
            return rtrue
        else:
            raise Exception('invalid mode argument')

    def chopper_selected_traces(self, fallback=False, marker_selector=None,
                                mode='inview', *args, **kwargs):

        '''
        Iterate over selected traces.

        Shortcut to get all trace data contained in the selected markers in the
        running snuffler. For each selected marker,
        :py:meth:`pyrocko.pile.Pile.chopper` is called with the arguments
        *tmin*, *tmax*, and *trace_selector* set to values according to the
        marker. Additional arguments to the chopper are handed over from
        *\*args* and *\*\*kwargs*.

        :param fallback: if ``True``, if no selection has been marked, use the
                content currently visible in the viewer.
        :param marker_selector: if not ``None`` a callback to filter markers.
        :param mode: set to ``'inview'`` (default) to only include selections
                currently shown in the viewer (excluding traces accessible
                through vertical scrolling), ``'visible'`` to include all
                traces not currenly hidden by hide or quick-select commands
                (including traces accessible through vertical scrolling), or
                ``'all'`` to disable any restrictions.
        '''

        try:
            viewer = self.get_viewer()
            markers = [
                m for m in viewer.selected_markers()
                if not isinstance(m, EventMarker)]

            if marker_selector is not None:
                markers = [
                    marker for marker in markers if marker_selector(marker)]

            pile = self.get_pile()

            def rtrue(tr):
                return True

            trace_selector_arg = kwargs.pop('trace_selector', rtrue)
            trace_selector_viewer = self.get_viewer_trace_selector(mode)

            if markers:
                for marker in markers:
                    if not marker.nslc_ids:
                        trace_selector_marker = rtrue
                    else:
                        def trace_selector_marker(tr):
                            return marker.match_nslc(tr.nslc_id)

                    def trace_selector(tr):
                        return trace_selector_arg(tr) \
                            and trace_selector_viewer(tr) \
                            and trace_selector_marker(tr)

                    for traces in pile.chopper(
                            tmin=marker.tmin,
                            tmax=marker.tmax,
                            trace_selector=trace_selector,
                            *args,
                            **kwargs):

                        yield traces

            elif fallback:
                def trace_selector(tr):
                    return trace_selector_arg(tr) \
                        and trace_selector_viewer(tr)

                tmin, tmax = viewer.get_time_range()
                for traces in pile.chopper(
                        tmin=tmin,
                        tmax=tmax,
                        trace_selector=trace_selector,
                        *args,
                        **kwargs):

                    yield traces
            else:
                raise NoTracesSelected()

        except NoViewerSet:
            pile = self.get_pile()
            for traces in pile.chopper(*args, **kwargs):
                yield traces

    def get_selected_time_range(self, fallback=False):
        '''
        Get the time range spanning all selected markers.

        :param fallback: if ``True`` and no marker is selected return begin and
            end of visible time range
        '''

        viewer = self.get_viewer()
        markers = viewer.selected_markers()
        mins = [marker.tmin for marker in markers]
        maxs = [marker.tmax for marker in markers]

        if mins and maxs:
            tmin = min(mins)
            tmax = max(maxs)

        elif fallback:
            tmin, tmax = viewer.get_time_range()

        else:
            raise NoTracesSelected()

        return tmin, tmax

    def panel_visibility_changed(self, bool):
        '''
        Called when the snuffling's panel becomes visible or is hidden.

        Can be overloaded in subclass, e.g. to perform additional setup actions
        when the panel is activated the first time.
        '''

        pass

    def make_pile(self):
        '''
        Create a pile.

        To be overloaded in subclass. The default implementation just calls
        :py:func:`pyrocko.pile.make_pile` to create a pile from command line
        arguments.
        '''

        cachedirname = config.config().cache_dir
        sources = self._cli_params.get('sources', sys.argv[1:])
        return pile.make_pile(
            sources,
            cachedirname=cachedirname,
            regex=self._cli_params['regex'],
            fileformat=self._cli_params['format'])

    def make_panel(self, parent):
        '''
        Create a widget for the snuffling's control panel.

        Normally called from the :py:meth:`setup_gui` method. Returns ``None``
        if no panel is needed (e.g. if the snuffling has no adjustable
        parameters).
        '''

        params = self.get_parameters()
        self._param_controls = {}
        if params or self._force_panel:
            sarea = MyScrollArea(parent.get_panel_parent_widget())
            sarea.setFrameStyle(qw.QFrame.NoFrame)
            sarea.setSizePolicy(qw.QSizePolicy(
                qw.QSizePolicy.Expanding, qw.QSizePolicy.Expanding))
            frame = MyFrame(sarea)
            frame.widgetVisibilityChanged.connect(
                self.panel_visibility_changed)

            frame.setSizePolicy(qw.QSizePolicy(
                qw.QSizePolicy.Expanding, qw.QSizePolicy.Minimum))
            frame.setFrameStyle(qw.QFrame.NoFrame)
            sarea.setWidget(frame)
            sarea.setWidgetResizable(True)
            layout = qw.QGridLayout()
            layout.setContentsMargins(0, 0, 0, 0)
            layout.setSpacing(0)
            frame.setLayout(layout)

            parlayout = qw.QGridLayout()

            irow = 0
            ipar = 0
            have_switches = False
            have_params = False
            for iparam, param in enumerate(params):
                if isinstance(param, Param):
                    if param.minimum <= 0.0:
                        param_control = LinValControl(
                            high_is_none=param.high_is_none,
                            low_is_none=param.low_is_none)
                    else:
                        param_control = ValControl(
                            high_is_none=param.high_is_none,
                            low_is_none=param.low_is_none,
                            low_is_zero=param.low_is_zero)

                    param_control.setup(
                        param.name,
                        param.minimum,
                        param.maximum,
                        param.default,
                        iparam)

                    param_control.valchange.connect(
                        self.modified_snuffling_panel)

                    self._param_controls[param.ident] = param_control
                    for iw, w in enumerate(param_control.widgets()):
                        parlayout.addWidget(w, ipar, iw)

                    ipar += 1
                    have_params = True

                elif isinstance(param, Choice):
                    param_widget = ChoiceControl(
                        param.ident, param.default, param.choices, param.name)
                    param_widget.choosen.connect(
                        self.choose_on_snuffling_panel)

                    self._param_controls[param.ident] = param_widget
                    parlayout.addWidget(param_widget, ipar, 0, 1, 3)
                    ipar += 1
                    have_params = True

                elif isinstance(param, Switch):
                    have_switches = True

            if have_params:
                parframe = qw.QFrame(sarea)
                parframe.setSizePolicy(qw.QSizePolicy(
                    qw.QSizePolicy.Expanding, qw.QSizePolicy.Minimum))
                parframe.setLayout(parlayout)
                layout.addWidget(parframe, irow, 0)
                irow += 1

            if have_switches:
                swlayout = qw.QGridLayout()
                isw = 0
                for iparam, param in enumerate(params):
                    if isinstance(param, Switch):
                        param_widget = SwitchControl(
                            param.ident, param.default, param.name)
                        param_widget.sw_toggled.connect(
                            self.switch_on_snuffling_panel)

                        self._param_controls[param.ident] = param_widget
                        swlayout.addWidget(param_widget, isw/10, isw % 10)
                        isw += 1

                swframe = qw.QFrame(sarea)
                swframe.setSizePolicy(qw.QSizePolicy(
                    qw.QSizePolicy.Expanding, qw.QSizePolicy.Minimum))
                swframe.setLayout(swlayout)
                layout.addWidget(swframe, irow, 0)
                irow += 1

            butframe = qw.QFrame(sarea)
            butframe.setSizePolicy(qw.QSizePolicy(
                qw.QSizePolicy.Expanding, qw.QSizePolicy.Minimum))
            butlayout = qw.QHBoxLayout()
            butframe.setLayout(butlayout)

            live_update_checkbox = qw.QCheckBox('Auto-Run')
            if self._live_update:
                live_update_checkbox.setCheckState(qc.Qt.Checked)

            butlayout.addWidget(live_update_checkbox)
            live_update_checkbox.toggled.connect(
                self.live_update_toggled)

            help_button = qw.QPushButton('Help')
            butlayout.addWidget(help_button)
            help_button.clicked.connect(
                self.help_button_triggered)

            clear_button = qw.QPushButton('Clear')
            butlayout.addWidget(clear_button)
            clear_button.clicked.connect(
                self.clear_button_triggered)

            call_button = qw.QPushButton('Run')
            butlayout.addWidget(call_button)
            call_button.clicked.connect(
                self.call_button_triggered)

            for name, method in self._triggers:
                but = qw.QPushButton(name)

                def call_and_update(method):
                    def f():
                        try:
                            method()
                        except SnufflingError as e:
                            if not isinstance(e, SnufflingCallFailed):
                                # those have logged within error()
                                logger.error('%s: %s' % (self._name, e))
                            logger.error(
                                '%s: Snuffling action failed' % self._name)

                        self.get_viewer().update()
                    return f

                but.clicked.connect(
                    call_and_update(method))

                butlayout.addWidget(but)

            layout.addWidget(butframe, irow, 0)

            irow += 1
            spacer = qw.QSpacerItem(
                0, 0, qw.QSizePolicy.Expanding, qw.QSizePolicy.Expanding)

            layout.addItem(spacer, irow, 0)

            return sarea

        else:
            return None

    def make_helpmenuitem(self, parent):
        '''
        Create the help menu item for the snuffling.
        '''

        item = qw.QAction(self.get_name(), None)

        item.triggered.connect(
            self.help_button_triggered)

        return item

    def make_menuitem(self, parent):
        '''
        Create the menu item for the snuffling.

        This method may be overloaded in subclass and return ``None``, if no
        menu entry is wanted.
        '''

        item = qw.QAction(self.get_name(), None)
        item.setCheckable(
            self._have_pre_process_hook or self._have_post_process_hook)

        item.triggered.connect(
            self.menuitem_triggered)

        return item

    def output_filename(
            self,
            caption='Save File',
            dir='',
            filter='',
            selected_filter=None):

        '''
        Query user for an output filename.

        This is currently a wrapper to :py:func:`QFileDialog.getSaveFileName`.
        A :py:exc:`UserCancelled` exception is raised if the user cancels the
        dialog.
        '''

        if not dir and self._previous_output_filename:
            dir = self._previous_output_filename

<<<<<<< HEAD
        fn, _ = qw.QFileDialog.getSaveFileName(
            self.get_viewer(), caption, dir, filter, selected_filter)
=======
        fn = qg.QFileDialog.getSaveFileName(
            self.get_viewer(), caption, dir, filter) # selected_filter)
>>>>>>> 954c880b

        if not fn:
            raise UserCancelled()

        self._previous_output_filename = fn
        return str(fn)

    def input_directory(self, caption='Open Directory', dir=''):
        '''
        Query user for an input directory.

        This is a wrapper to :py:func:`QFileDialog.getExistingDirectory`.
        A :py:exc:`UserCancelled` exception is raised if the user cancels the
        dialog.
        '''

        if not dir and self._previous_input_directory:
            dir = self._previous_input_directory

        dn = qw.QFileDialog.getExistingDirectory(
            None, caption, dir, qw.QFileDialog.ShowDirsOnly)

        if not dn:
            raise UserCancelled()

        self._previous_input_directory = dn
        return str(dn)

    def input_filename(self, caption='Open File', dir='', filter='',
                       selected_filter=None):
        '''
        Query user for an input filename.

        This is currently a wrapper to :py:func:`QFileDialog.getOpenFileName`.
        A :py:exc:`UserCancelled` exception is raised if the user cancels the
        dialog.
        '''

        if not dir and self._previous_input_filename:
            dir = self._previous_input_filename

        fn, _ = qw.QFileDialog.getOpenFileName(
            self.get_viewer(),
            caption,
            dir,
            filter)
            #selected_filter)

        if not fn:
            raise UserCancelled()

        self._previous_input_filename = fn
        return str(fn)

    def input_dialog(self, caption='', request='', directory=False):
        '''
        Query user for a text input.

        This is currently a wrapper to :py:func:`QInputDialog.getText`.
        A :py:exc:`UserCancelled` exception is raised if the user cancels the
        dialog.
        '''

        inp, ok = qw.QInputDialog.getText(self.get_viewer(), 'Input', caption)

        if not ok:
            raise UserCancelled()

        return inp

    def modified_snuffling_panel(self, value, iparam):
        '''
        Called when the user has played with an adjustable parameter.

        The default implementation sets the parameter, calls the snuffling's
        :py:meth:`call` method and finally triggers an update on the viewer
        widget.
        '''

        param = self.get_parameters()[iparam]
        self._set_parameter_value(param.ident, value)
        if self._live_update:
            self.check_call()
            self.get_viewer().update()

    def switch_on_snuffling_panel(self, ident, state):
        '''
        Called when the user has toggled a switchable parameter.
        '''

        self._set_parameter_value(ident, state)
        if self._live_update:
            self.check_call()
            self.get_viewer().update()

    def choose_on_snuffling_panel(self, ident, state):
        '''
        Called when the user has made a choice about a choosable parameter.
        '''

        self._set_parameter_value(ident, state)
        if self._live_update:
            self.check_call()
            self.get_viewer().update()

    def menuitem_triggered(self, arg):
        '''
        Called when the user has triggered the snuffling's menu.

        The default implementation calls the snuffling's :py:meth:`call` method
        and triggers an update on the viewer widget.
        '''

        self.check_call()

        if self._have_pre_process_hook:
            self._pre_process_hook_enabled = arg

        if self._have_post_process_hook:
            self._post_process_hook_enabled = arg

        if self._have_pre_process_hook or self._have_post_process_hook:
            self.get_viewer().clean_update()
        else:
            self.get_viewer().update()

    def call_button_triggered(self):
        '''
        Called when the user has clicked the snuffling's call button.

        The default implementation calls the snuffling's :py:meth:`call` method
        and triggers an update on the viewer widget.
        '''

        self.check_call()
        self.get_viewer().update()

    def clear_button_triggered(self):
        '''
        Called when the user has clicked the snuffling's clear button.

        This calls the :py:meth:`cleanup` method and triggers an update on the
        viewer widget.
        '''

        self.cleanup()
        self.get_viewer().update()

    def help_button_triggered(self):
        '''
        Creates a :py:class:`QLabel` which contains the documentation as
        given in the snufflings' __doc__ string.
        '''

        if self.__doc__:
            if self.__doc__.strip().startswith('<html>'):
                    doc = qw.QLabel(self.__doc__)
            else:
                try:
                    import markdown
                    doc = qw.QLabel(markdown.markdown(self.__doc__))

                except ImportError:
                    doc = qw.QLabel(self.__doc__)
        else:
            doc = qw.QLabel('This snuffling does not provide any online help.')

        labels = [doc]

        if self._filename:
            import cgi
            import urllib.parse
            code = open(self._filename, 'r').read()

            doc_src = qw.QLabel(
                '''<html><body>
<hr />
<center><em>May the source be with you, young Skywalker!</em><br /><br />
<a href="file://%s"><code>%s</code></a></center>
<br />
<p style="margin-left: 2em; margin-right: 2em; background-color:#eed;">
<pre style="white-space: pre-wrap"><code>%s
</code></pre></p></body></html>'''
                % (
                    urllib.parse.quote(self._filename),
                    cgi.escape(self._filename),
                    cgi.escape(code)))

            labels.append(doc_src)

        for h in labels:
            h.setAlignment(qc.Qt.AlignTop | qc.Qt.AlignLeft)
            h.setWordWrap(True)

        self._viewer.show_doc('Help: %s' % self._name, labels, target='panel')

    def live_update_toggled(self, on):
        '''
        Called when the checkbox for live-updates has been toggled.
        '''

        self.set_live_update(on)

    def add_traces(self, traces):
        '''
        Add traces to the viewer.

        :param traces: list of objects of type :py:class:`pyrocko.trace.Trace`

        The traces are put into a :py:class:`pyrocko.pile.MemTracesFile` and
        added to the viewer's internal pile for display. Note, that unlike with
        the traces from the files given on the command line, these traces are
        kept in memory and so may quickly occupy a lot of ram if a lot of
        traces are added.

        This method should be preferred over modifying the viewer's internal
        pile directly, because this way, the snuffling has a chance to
        automatically remove its private traces again (see :py:meth:`cleanup`
        method).
        '''

        ticket = self.get_viewer().add_traces(traces)
        self._tickets.append(ticket)
        return ticket

    def add_trace(self, tr):
        '''
        Add a trace to the viewer.

        See :py:meth:`add_traces`.
        '''

        self.add_traces([tr])

    def add_markers(self, markers):
        '''
        Add some markers to the display.

        Takes a list of objects of type :py:class:`pyrocko.gui.util.Marker` and
        adds these to the viewer.
        '''

        self.get_viewer().add_markers(markers)
        self._markers.extend(markers)

    def add_marker(self, marker):
        '''
        Add a marker to the display.

        See :py:meth:`add_markers`.
        '''

        self.add_markers([marker])

    def cleanup(self):
        '''
        Remove all traces and markers which have been added so far by the
        snuffling.
        '''

        try:
            viewer = self.get_viewer()
            viewer.release_data(self._tickets)
            viewer.remove_markers(self._markers)

        except NoViewerSet:
            pass

        self._tickets = []
        self._markers = []

    def check_call(self):
        try:
            self.call()
            return 0
        except SnufflingError as e:
            if not isinstance(e, SnufflingCallFailed):
                # those have logged within error()
                logger.error('%s: %s' % (self._name, e))
            logger.error('%s: Snuffling action failed' % self._name)
            return 1

    def call(self):
        '''
        Main work routine of the snuffling.

        This method is called when the snuffling's menu item has been triggered
        or when the user has played with the panel controls. To be overloaded
        in subclass. The default implementation does nothing useful.
        '''

        pass

    def pre_process_hook(self, traces):
        return traces

    def post_process_hook(self, traces):
        return traces

    def pre_destroy(self):
        '''
        Called when the snuffling instance is about to be deleted.

        Can be overloaded to do user-defined cleanup actions.  The
        default implementation calls :py:meth:`cleanup` and deletes
        the snuffling`s tempory directory, if needed.
        '''

        self.cleanup()
        if self._tempdir is not None:
            import shutil
            shutil.rmtree(self._tempdir)


class SnufflingError(Exception):
    pass


class NoViewerSet(SnufflingError):
    '''
    This exception is raised, when no viewer has been set on a Snuffling.
    '''

    def __str__(self):
        return 'No GUI available. ' \
               'Maybe this Snuffling cannot be run in command line mode?'


class MissingStationInformation(SnufflingError):
    '''
    Raised when station information is missing.
    '''


class NoTracesSelected(SnufflingError):
    '''
    This exception is raised, when no traces have been selected in the viewer
    and we cannot fallback to using the current view.
    '''

    def __str__(self):
        return 'No traces have been selected / are available.'


class UserCancelled(SnufflingError):
    '''
    This exception is raised, when the user has cancelled a snuffling dialog.
    '''

    def __str__(self):
        return 'The user has cancelled a dialog.'


class SnufflingCallFailed(SnufflingError):
    '''
    This exception is raised, when :py:meth:`Snuffling.fail` is called from
    :py:meth:`Snuffling.call`.
    '''


class InvalidSnufflingFilename(Exception):
    pass


class SnufflingModule(object):
    '''
    Utility class to load/reload snufflings from a file.

    The snufflings are created by user modules which have the special function
    :py:func:`__snufflings__` which return the snuffling instances to be
    exported. The snuffling module is attached to a handler class, which makes
    use of the snufflings (e.g. :py:class:`pyrocko.pile_viewer.PileOverwiew`
    from ``pile_viewer.py``). The handler class must implement the methods
    ``add_snuffling()`` and ``remove_snuffling()`` which are used as callbacks.
    The callbacks are utilized from the methods :py:meth:`load_if_needed` and
    :py:meth:`remove_snufflings` which may be called from the handler class,
    when needed.
    '''

    mtimes = {}

    def __init__(self, path, name, handler):
        self._path = path
        self._name = name
        self._mtime = None
        self._module = None
        self._snufflings = []
        self._handler = handler

    def load_if_needed(self):
        filename = os.path.join(self._path, self._name+'.py')

        try:
            mtime = os.stat(filename)[8]
        except OSError as e:
            if e.errno == 2:
                logger.error(e)
                raise BrokenSnufflingModule(filename)

        if self._module is None:
            sys.path[0:0] = [self._path]
            try:
                logger.debug('Loading snuffling module %s' % filename)
                if self._name in sys.modules:
                    raise InvalidSnufflingFilename(self._name)

                self._module = __import__(self._name)
                del sys.modules[self._name]

                for snuffling in self._module.__snufflings__():
                    snuffling._filename = filename
                    self.add_snuffling(snuffling)

            except:
                logger.error(traceback.format_exc())
                raise BrokenSnufflingModule(filename)

            finally:
                sys.path[0:1] = []

        elif self._mtime != mtime:
            logger.warning('Reloading snuffling module %s' % filename)
            settings = self.remove_snufflings()
            sys.path[0:0] = [self._path]
            try:

                sys.modules[self._name] = self._module

                reload(self._module)
                del sys.modules[self._name]

                for snuffling in self._module.__snufflings__():
                    snuffling._filename = filename
                    self.add_snuffling(snuffling, reloaded=True)

                if len(self._snufflings) == len(settings):
                    for sett, snuf in zip(settings, self._snufflings):
                        snuf.set_settings(sett)

            except:
                logger.error(traceback.format_exc())
                raise BrokenSnufflingModule(filename)

            finally:
                sys.path[0:1] = []

        self._mtime = mtime

    def add_snuffling(self, snuffling, reloaded=False):
        snuffling._path = self._path
        snuffling.setup()
        self._snufflings.append(snuffling)
        self._handler.add_snuffling(snuffling, reloaded=reloaded)

    def remove_snufflings(self):
        settings = []
        for snuffling in self._snufflings:
            settings.append(snuffling.get_settings())
            self._handler.remove_snuffling(snuffling)

        self._snufflings = []
        return settings


class BrokenSnufflingModule(Exception):
    pass


class MyScrollArea(qw.QScrollArea):

    def sizeHint(self):
        s = qc.QSize()
        s.setWidth(self.widget().sizeHint().width())
        s.setHeight(self.widget().sizeHint().height())
        return s


class SwitchControl(qw.QCheckBox):
    sw_toggled = qc.pyqtSignal(object, bool)

    def __init__(self, ident, default, *args):
        qw.QCheckBox.__init__(self, *args)
        self.ident = ident
        self.setChecked(default)
        self.toggled.connect(self._sw_toggled)

    def _sw_toggled(self, state):
        self.sw_toggled.emit(self.ident, state)

    def set_value(self, state):
        self.blockSignals(True)
        self.setChecked(state)
        self.blockSignals(False)


class ChoiceControl(qw.QFrame):
    choosen = qc.pyqtSignal(object, object)

    def __init__(self, ident, default, choices, name, *args):
        qw.QFrame.__init__(self, *args)
        self.label = qw.QLabel(name, self)
        self.label.setMinimumWidth(120)
        self.cbox = qw.QComboBox(self)
        self.layout = qw.QHBoxLayout(self)
        self.layout.addWidget(self.label)
        self.layout.addWidget(self.cbox)
        self.layout.setContentsMargins(0, 0, 0, 0)
        self.layout.setSpacing(0)
        self.ident = ident
        self.choices = choices
        for ichoice, choice in enumerate(choices):
            self.cbox.addItem(choice)

        self.set_value(default)
        self.cbox.activated.connect(self.emit_choosen)

    def set_choices(self, choices):
        icur = self.cbox.currentIndex()
        if icur != -1:
            selected_choice = choices[icur]
        else:
            selected_choice = None

        self.choices = choices
        self.cbox.clear()
        for ichoice, choice in enumerate(choices):
            self.cbox.addItem(qc.QString(choice))

        if selected_choice is not None and selected_choice in choices:
            self.set_value(selected_choice)
            return selected_choice
        else:
            self.set_value(choices[0])
            return choices[0]

    def emit_choosen(self, i):
        self.choosen.emit(
            self.ident,
            self.choices[i])

    def set_value(self, v):
        self.cbox.blockSignals(True)
        for i, choice in enumerate(self.choices):
            if choice == v:
                self.cbox.setCurrentIndex(i)
        self.cbox.blockSignals(False)<|MERGE_RESOLUTION|>--- conflicted
+++ resolved
@@ -1256,13 +1256,8 @@
         if not dir and self._previous_output_filename:
             dir = self._previous_output_filename
 
-<<<<<<< HEAD
         fn, _ = qw.QFileDialog.getSaveFileName(
             self.get_viewer(), caption, dir, filter, selected_filter)
-=======
-        fn = qg.QFileDialog.getSaveFileName(
-            self.get_viewer(), caption, dir, filter) # selected_filter)
->>>>>>> 954c880b
 
         if not fn:
             raise UserCancelled()
