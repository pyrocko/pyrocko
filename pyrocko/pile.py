--- conflicted
+++ resolved
@@ -609,7 +609,6 @@
                 
             pbar = progressbar.ProgressBar(widgets=widgets, maxval=len(keys)).start()
         
-<<<<<<< HEAD
         for key in keys:
             def tsel(tr):
                 return gather(tr) == key and (outer_trace_selector is None or 
@@ -618,15 +617,6 @@
             def gsel(gr):
                 if gr not in gather_cache:
                     gather_cache[gr] = gr.gather_keys(gather)
-=======
-        for ikey, key in enumerate(keys):
-            def sel(obj):
-                if isinstance(obj, trace.Trace):
-                    return gather(obj) == key and outer_selector(obj)
-                else:
-                    if obj not in gather_cache:
-                        gather_cache[obj] = obj.gather_keys(gather)
->>>>>>> f5430ba8
                         
                 return key in gather_cache[gr] and (outer_group_selector is None or
                                                     outer_group_selector(gr))
