--- conflicted
+++ resolved
@@ -7,11 +7,6 @@
 
 from . import common
 
-<<<<<<< HEAD
-common.matplotlib_use_agg()  # noqa
-
-=======
->>>>>>> 26b19bcf
 from pyrocko import util
 from pyrocko import example
 from pyrocko import pile
@@ -64,18 +59,12 @@
         pile.show_progress_force_off = cls.show_progress_force_off_orig
 
 
-example_files = glob.glob(op.join(test_dir, 'examples', '*.py'))
+example_files = [fn for fn in glob.glob(op.join(test_dir, 'examples', '*.py'))
+                 if fn not in skip_examples]
 
 
-<<<<<<< HEAD
-def _make_test_function(test_name, fn):
-    def f(self=None):
-        if self is None:
-            return
-=======
 def _make_function(test_name, fn):
     def f(self):
->>>>>>> 26b19bcf
         try:
             import imp
             imp.load_source(test_name, fn)
@@ -96,18 +85,10 @@
 
 for fn in sorted(example_files):
     test_name = op.splitext(op.split(fn)[-1])[0]
-<<<<<<< HEAD
-    if test_name in skip_examples:
-        continue
-
-    test_function = _make_test_function(test_name, fn)
-    setattr(ExamplesTestCase, 'test_example_' + test_name, test_function)
-=======
     setattr(
         ExamplesTestCase,
         'test_example_' + test_name,
         _make_function(test_name, fn))
->>>>>>> 26b19bcf
 
 
 if __name__ == '__main__':
