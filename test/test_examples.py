# python 2/3
import sys
import unittest
import os
import glob
import traceback

from pyrocko import util
from pyrocko import example

from pyrocko.gui import snuffler

op = os.path

test_dir = op.dirname(op.abspath(__file__))


skip_examples = [
    'examples/trace_restitution_dseed.py'
]


def tutorial_run_dir():
    return op.join(test_dir, 'example_run_dir')


class ExamplesTestCase(unittest.TestCase):

    @classmethod
    def setUpClass(cls):
        cls.cwd = os.getcwd()
        cls.run_dir = tutorial_run_dir()
        util.ensuredir(cls.run_dir)
        cls.dn = open(os.devnull, 'w')
        sys.stdout = cls.dn
        os.chdir(cls.run_dir)

        cls.snuffle_orig = snuffler.snuffle

        def snuffle_dummy(*args, **kwargs):
            pass

        snuffler.snuffle = snuffle_dummy

    @classmethod
    def tearDownClass(cls):
        cls.dn.close()
        sys.stdout = sys.__stdout__
        os.chdir(cls.cwd)

        snuffler.snuffle = cls.snuffle_orig


example_files = [fn for fn in glob.glob(op.join(test_dir, 'examples/*.py'))
                 if fn not in skip_examples]


def _make_test_function(test_name, fn):

    def test(self=None):
        if self is None:
            return

<<<<<<< HEAD
def _make_test_function(test_name, fn):
    def test(self):
=======
>>>>>>> 39af10cd
        try:
            import imp
            imp.load_source(test_name, fn)
        except ImportError:
            import importlib.machinery
            importlib.machinery.SourceFileLoader(test_dir, fn)

        except example.util.DownloadError:
            raise unittest.SkipTest('could not download required data file')

        except Exception as e:
            self.fail(traceback.format_exc(e))

    return test


for fn in example_files:
    test_name = op.splitext(op.split(fn)[-1])[0]
    test_function = _make_test_function(test_name, fn)
    setattr(ExamplesTestCase, 'test_example_' + test_name, test_function)


if __name__ == '__main__':
    import matplotlib
    matplotlib.use('Agg')  # noqa
    util.setup_logging('test_tutorials', 'warning')
    unittest.main()<|MERGE_RESOLUTION|>--- conflicted
+++ resolved
@@ -56,16 +56,7 @@
 
 
 def _make_test_function(test_name, fn):
-
-    def test(self=None):
-        if self is None:
-            return
-
-<<<<<<< HEAD
-def _make_test_function(test_name, fn):
-    def test(self):
-=======
->>>>>>> 39af10cd
+    def f(self):
         try:
             import imp
             imp.load_source(test_name, fn)
@@ -79,7 +70,7 @@
         except Exception as e:
             self.fail(traceback.format_exc(e))
 
-    return test
+    return f
 
 
 for fn in example_files:
